// SPDX-License-Identifier: MIT
pragma solidity ^0.8.20;

interface IAuction {

    /* ===================== ENUMS ===================== */

    /// @notice Defines the types of auctions available
    enum AuctionType {
        NULL,
        JOIN_CLUSTER_4,
        JOIN_CLUSTER_7
    }

    /// @notice Defines the status of a cluster
    enum ClusterStatus {
        INACTIVE,
        IN_CREATION,
        DEPOSITED, // IEigenPod.validatorStatus() to know if the withdrawal credentials are verified or not
        EXITED
    }

    /* ===================== STRUCTS ===================== */

    /// @notice Stores the details of a specific bid
    struct BidDetails {
        // Necessary to remove the bids from the BSTs
        uint256 auctionScore;
        // Price paid (excluding the bond)
        uint256 bidPrice;
        // Address of the node operator who placed the bid
        address nodeOp;
        // Number of VCs the node operator wishes to buy
        uint32 vcNumber;
        // Discount rate of the bid
        uint16 discountRate;
        // Auction type to know if we must update a sub-auction tree
        AuctionType auctionType;
    }

    /// @notice Stores the node operators global auction's details
    struct NodeOpGlobalDetails {
        // Current reputation score of the node operator
        uint32 reputationScore;
        // Number of bonds paid by the node operator
        uint16 numBonds;
        // Number of pending bids in the DV4 sub-auction
        uint8 numBidsCluster4;
        // Number of pending bids in the DV7 sub-auction
        uint8 numBidsCluster7;
        // Whether the node operator is whitelisted
        bool isWhitelisted;
    }

    /// @notice Stores the threshold above which a virtual cluster changes plus the id of the lastest winning cluster 
    struct LatestWinningInfo {
        // The auction score of the latest winning node operator of its sub-auction.
        // If a new bidder exceeds that score, the last winning node operator will be kicked off from the virtual cluster in favor of the new bidder.
        uint256 lastestWinningScore;
        // The cluster ID of the current winning virtual cluster
        bytes32 latestWinningClusterId;
    }

    /// @notice Stores the nodes details of a Distributed Validator
    struct ClusterDetails {
        // Distributed Validator pubKey hash
        bytes32 clusterPubKeyHash;
        // Average auction score of all the node operators in the cluster
        uint256 averageAuctionScore;
        // Node operators making up the cluster
        NodeDetails[] nodes;
        // Split contract address of the DV
        address splitAddr;
        // Status of the cluster
        ClusterStatus status;
    }

    /// @notice Stores a node operator DV details through its winning bidId
    /// @dev When rebuying VCs, take the discount rate of the bidId
    struct NodeDetails {
        // Bid Id which allows the node op to join that DV
        bytes32 bidId;
        // Current number of VCs of a node operator (if active, 1 VC is deducted per day)
        uint32 currentVCNumber;
    }

    /* ===================== EVENTS ===================== */

    /// @notice Emitted when a bid is placed. Track all the bids done on Byzantine.
    event BidPlaced(
        address indexed nodeOpAddr,
        bytes32 bidId,
        uint16 discountRate,
        uint32 duration,
        uint256 bidPrice,
        uint256 auctionScore,
        AuctionType auctionType
    );
    
    /// @notice Emitted when a bid is updated
    event BidUpdated(
        address indexed nodeOpAddr,
<<<<<<< HEAD
        bytes32 indexed oldBidId,
        bytes32 newBidId,
=======
        bytes32 indexed bidId,
>>>>>>> 9b28cea4
        uint16 newDiscountRate,
        uint32 newDuration,
        uint256 newBidPrice,
        uint256 newAuctionScore
    );

    /// @notice Emitted when a bid is withdrawn
    event BidWithdrawn(
        address indexed nodeOpAddr,
        bytes32 indexed bidId
    );

    /// @notice Emitted when a node operator joins a cluster. Track node operators' clusters.
    event WinnerJoinedCluster(
        address indexed nodeOpAddr,
        bytes32 indexed clusterJoined,
        bytes32 winningBidId
    );

    /// @notice Emitted when a cluster is created. Track all the Byzantines' clusters.
    event ClusterCreated(
        bytes32 indexed clusterId,
        uint256 averageAuctionScore,
<<<<<<< HEAD
        address splitAddr
=======
        address vaultAddr,
        address splitAddr,
        address eigenPodAddr
>>>>>>> 9b28cea4
    );

    /* ====================== GETTERS ====================== */

    /// @notice Returns the daily rewards of Ethereum PoS (in WEI)
    /// @dev Used for the Validation Credit's price calculation
    function expectedDailyReturnWei() external view returns (uint256);

    /// @notice Returns the minimum duration to be part of a DV (in days)
    function minDuration() external view returns (uint32);

    /// @notice Returns the maximum discount rate (i.e the max profit margin of node op) in percentage (0 to 10_000 -> 100%)
    function maxDiscountRate() external view returns (uint16);

    /* ===================== VIEW FUNCTIONS ===================== */

    /// @notice Returns true if `_nodeOpAddr` is whitelisted, false otherwise.
    function isWhitelisted(address _nodeOpAddr) external view returns (bool);

    /// @notice Returns the globaldetails of a specific node operator
    function getNodeOpDetails(address _nodeOpAddr) external view returns (NodeOpGlobalDetails memory);

    /// @notice Returns the number of DVs in the main auction
    function getNumDVInAuction() external view returns (uint256);

    /**
     * @notice Returns the details of a specific bid
     * @param _bidId The unique identifier of the bid
     * @return BidDetails struct containing the bid details
     */
    function getBidDetails(bytes32 _bidId) external view returns (BidDetails memory);

    /**
     * @notice Returns the details of a specific cluster
     * @param _clusterId The unique identifier of the cluster
     * @return ClusterDetails struct containing the cluster details
     */
    function getClusterDetails(bytes32 _clusterId) external view returns (ClusterDetails memory);

    /**
     * @notice Returns the id of the cluster with the highest average auction score
     * @dev Returns 0 if main tree is empty
     */
    function getWinningCluster() external view returns (bytes32, uint256);

    /* ===================== EXTERNAL FUNCTIONS ===================== */

    /**
     * @notice Function triggered by the StrategyVaultManager or a StrategyVaultETH every time a staker deposits ETH
     * @dev It triggers the DV Auction, returns the winning cluster ID and triggers a new sub-auction
     * @dev Reverts if not enough node operators in the protocol
     * @dev Reverts if the caller is not a StrategyVaultETH contract or the StrategyVaultManager
     * @return The id of the winning cluster
     */
    function triggerAuction() external returns (bytes32);

    /**
     * @notice Function to determine the bid price a node operator will have to pay
     * @param _nodeOpAddr: address of the node operator who will bid
     * @param _discountRate: The desired profit margin in percentage of the operator (scale from 0 to 10000)
     * @param _timeInDays: duration of being part of a DV, in days
     * @param _auctionType: cluster type the node operator wants to join (dv4, dv7, private dv, ...)
     * @dev Revert if `_discountRate` or `_timeInDays` don't respect the minimum values set by Byzantine.
     * @dev Revert if the auction type is unknown
     */
    function getPriceToPay(
        address _nodeOpAddr,
        uint16 _discountRate,
        uint32 _timeInDays,
        AuctionType _auctionType
    ) external view returns (uint256);

    /**
     * @notice Bid function to join a cluster type specified by `_auctionType`. A call to that function will search the sub-auctions winners, calculate their average score, and put the virtual DV in the main auction.
     * Every time a new bid modify the sub-auctions winners, it update the main auction by removing the previous virtual DV and adding the new one.
     * @param _discountRate The desired profit margin in percentage of the operator (scale from 0 to 10000)
     * @param _timeInDays Duration of being part of a DV, in days
     * @param _auctionType cluster type the node operator wants to join (dv4, dv7, private dv, ...)
     * @return bidId The id of the bid
     * @dev The bid price is sent to an escrow smart contract. As long as the node operator doesn't win the auction, its bids stays in the escrow contract.
     * It is possible to ask the escrow contract to refund the bid if the operator wants to leave the protocol (call `withdrawBid`)
     * It is possible to update an existing bid parameters (call `updateBid`).
     * @dev Reverts if the bidder is not whitelisted (permissionless DV will arrive later)
     * @dev Reverts if the discount rate is too high or the duration is too short
     * @dev Reverts if the ethers sent by the node op are not enough to pay for the bid(s) (and the bond). If too many ethers has been sent the function returns the excess to the sender.
     * @dev Reverts if the auction type is unknown
     */
    function bid(
        uint16 _discountRate,
        uint32 _timeInDays,
        AuctionType _auctionType
    ) external payable returns (bytes32);

    /**
     * @notice Fonction to determine the price to add if the node operator outbids. Returns 0 if he downbids.
     * @param _nodeOpAddr: address of the node operator updating its bid
     * @param _bidId: bidId to update
     * @param _newDiscountRate: the new discount rate (i.e the desired profit margin) in percentage (scale from 0 to 10000)
     * @param _newTimeInDays: the new duration of being a validator, in days
     * @dev Reverts if the node op doesn't have a bid with `_bidId`.
     * @dev Revert if `_newDiscountRate` or `_newTimeInDays` don't respect the values set by the byzantine.
     */
    function getUpdateBidPrice(
        address _nodeOpAddr,
        bytes32 _bidId,
        uint16 _newDiscountRate,
        uint32 _newTimeInDays
    ) external view returns (uint256);

    /**
     * @notice  Update a bid of a node operator's `_bidId`. The node op will have to pay more if he outbids. 
     *          If he decreases his bid, the escrow contract will send him back the price difference.
     * @param _bidId: bidId to update
     * @param _newDiscountRate: the new discount rate (i.e the desired profit margin) in percentage (scale from 0 to 10000)
     * @param _newTimeInDays: the new duration of being a validator, in days
     * @dev Reverts if the node op doesn't have a bid with `_bidId`.
     * @dev Revert if `_newDiscountRate` or `_newTimeInDays` don't respect the values set by the byzantine.
     * @dev Reverts if the transfer of the funds to the Escrow contract failed.
     */
    function updateBid(
        bytes32 _bidId,
        uint16 _newDiscountRate,
        uint32 _newTimeInDays
<<<<<<< HEAD
    ) external payable returns (bytes32);
=======
    ) external payable;
>>>>>>> 9b28cea4

    /**
     * @notice Allow a node operator to withdraw a specific bid (through its bidId).
     * The withdrawer will be refund its bid price plus (the bond of he paid it).
     * @param _bidId: bidId of the bid to withdraw.
     * @dev Reverts if the node op doesn't have a bid with `_bidId`.
     */
    function withdrawBid(bytes32 _bidId) external;

    /**
     * @notice Update the status of a cluster
     * @param _clusterId The id of the cluster to update the status
     * @param _newStatus The new status
     * @dev Callable only by a StrategyVaultETH contract
     * @dev The check to know if the cluster is in the calling vault is done in the StrategyVaultETH contract
     */
    function updateClusterStatus(bytes32 _clusterId, IAuction.ClusterStatus _newStatus) external;

    /**
     * @notice Set the pubkey hash of a cluster
     * @param _clusterId The id of the cluster to set the pubkey hash
     * @param _clusterPubkey The pubkey of the cluster
     * @dev Callable only by a StrategyVaultETH contract
     * @dev The check to know if the cluster is in the calling vault is done in the StrategyVaultETH contract
     */
    function setClusterPubKey(bytes32 _clusterId, bytes calldata _clusterPubkey) external;

    /* ===================== OWNER FUNCTIONS ===================== */

    /**
     * @notice Add node operators to the whitelist
     * @param _nodeOpAddrs: A dynamique array of the addresses to whitelist
     */
    function whitelistNodeOps(address[] calldata _nodeOpAddrs) external;

    /**
     * @notice Update the expected daily PoS rewards variable (in Wei)
     * @dev This function is callable only by the Auction contract's owner
     * @param _newExpectedDailyReturnWei: the new expected daily return of Ethereum staking (in wei)
     */
    function updateExpectedDailyReturnWei(uint256 _newExpectedDailyReturnWei) external;

    /**
     * @notice Update the minimum validation duration
     * @dev This function is callable only by the Auction contract's owner
     * @param _newMinDuration: the new minimum duration of being a validator in a DV (in days)
     */
    function updateMinDuration(uint32 _newMinDuration) external;

    /**
     * @notice Update the maximum discount rate
     * @dev This function is callable only by the Auction contract's owner
     * @param _newMaxDiscountRate: the new maximum discount rate (i.e the max profit margin of node op) (from 0 to 10000 -> 100%)
     */
    function updateMaxDiscountRate(uint16 _newMaxDiscountRate) external;

    /** 
     * @notice Update the VC number of a node and the cluster status
     * @param _clusterId: ID of the cluster
     * @param _consumedVCs: number of VC to subtract
     * @dev This function is callable only by the StakerRewards contract
     */
    function updateNodeVCNumber(bytes32 _clusterId, uint32 _consumedVCs) external;

    /// @dev Error when unauthorized call to a function callable only by a StratVaultETH.
    error OnlyStratVaultETH();

    /// @dev Error when unauthorized call to a function callable only by a StakerRewards.
    error OnlyStakerRewards();

    /// @dev Error when address already whitelisted
    error AlreadyWhitelisted();

    /// @dev Error when trying to remove from whitelist a non-whitelisted address
    error NotWhitelisted();

    /// @dev Returned when node operator's discount rate is too high compared to the Byzantine's max discount rate.
    error DiscountRateTooHigh();

    /// @dev Returned when node operator's duration is too short compared to the Byzantine's min duration.
    error DurationTooShort();

    /// @dev Returned when bidder didn't pay its entire bid
    error NotEnoughEtherSent();

    /// @dev Returned when the deposit to the Escrow contract failed
    error EscrowTransferFailed();

    /// @dev Returned when a bid refund failed
    error RefundFailed();

    /// @dev Returned when the main auction tree is empty, and therefore when it's not possible to create a new DV
    error MainAuctionEmpty();

    /// @dev Returned when the sender is not the bidder of the bid to update or withdraw
    error SenderNotBidder();

    /// @dev Returned when the auction type (i.e the sub-auction) is unknown
    error InvalidAuctionType();
}<|MERGE_RESOLUTION|>--- conflicted
+++ resolved
@@ -100,12 +100,7 @@
     /// @notice Emitted when a bid is updated
     event BidUpdated(
         address indexed nodeOpAddr,
-<<<<<<< HEAD
-        bytes32 indexed oldBidId,
-        bytes32 newBidId,
-=======
         bytes32 indexed bidId,
->>>>>>> 9b28cea4
         uint16 newDiscountRate,
         uint32 newDuration,
         uint256 newBidPrice,
@@ -129,13 +124,9 @@
     event ClusterCreated(
         bytes32 indexed clusterId,
         uint256 averageAuctionScore,
-<<<<<<< HEAD
-        address splitAddr
-=======
         address vaultAddr,
         address splitAddr,
         address eigenPodAddr
->>>>>>> 9b28cea4
     );
 
     /* ====================== GETTERS ====================== */
@@ -259,11 +250,7 @@
         bytes32 _bidId,
         uint16 _newDiscountRate,
         uint32 _newTimeInDays
-<<<<<<< HEAD
-    ) external payable returns (bytes32);
-=======
     ) external payable;
->>>>>>> 9b28cea4
 
     /**
      * @notice Allow a node operator to withdraw a specific bid (through its bidId).
