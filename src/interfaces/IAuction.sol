// SPDX-License-Identifier: MIT
pragma solidity ^0.8.20;

import "./IStrategyVaultETH.sol";

interface IAuction {

    /* ===================== ENUMS ===================== */

    /// @notice Defines the types of auctions available
    enum AuctionType {
        JOIN_CLUSTER_4,
        JOIN_CLUSTER_7
    }

    /// @notice Defines the status of a cluster
    enum ClusterStatus {
        INACTIVE,
        IN_CREATION,
        DEPOSITED_NOT_VERIFIED,
        DEPOSITED_VERIFIED
    }

    /* ===================== STRUCTS ===================== */

    /// @notice Stores the details of a specific bid
    struct BidDetails {
        // Necessary to remove the bids from the BSTs
        uint256 auctionScore;
        // Price paid (excluding the bond)
        uint256 bidPrice;
        // Address of the node operator who placed the bid
        address nodeOp;
        // Number of VCs the node operator wishes to buy
        uint32 vcNumber;
        // Discount rate of the bid
        uint16 discountRate;
        // Auction type to know if we must update a sub-auction tree
        AuctionType auctionType;
    }

    /// @notice Stores the node operators global auction's details
    struct NodeOpGlobalDetails {
        // Current reputation score of the node operator
        uint32 reputationScore;
        // Number of bonds paid by the node operator
        uint16 numBonds;
        // Number of pending bids in the DV4 sub-auction
        uint8 numBidsCluster4;
        // Number of pending bids in the DV7 sub-auction
        uint8 numBidsCluster7;
        // Whether the node operator is whitelisted
        bool isWhitelisted;
    }

    /// @notice Stores the threshold above which a virtual cluster changes plus the id of the lastest winning cluster 
    struct LatestWinningInfo {
        // The auction score of the latest winning node operator of its sub-auction.
        // If a new bidder exceeds that score, the last winning node operator will be kicked off from the virtual cluster in favor of the new bidder.
        uint256 lastestWinningScore;
        // The cluster ID of the current winning virtual cluster
        bytes32 latestWinningClusterId;
    }

    /// @notice Stores the nodes details of a Distributed Validator
    struct ClusterDetails {
        uint256 averageAuctionScore;
        NodeDetails[] nodes;
        ClusterStatus status;
    }

    /// @notice Stores a node operator DV details
    /// @dev Only store the latest won bidId and a potential new pending bidId as the bids stores all the necessary details
    /// @dev When rebuying VCs, take the discount rate of the latest won bid
    struct NodeDetails {
        // Bid Id which allows the node op to join that DV
        bytes32 bidId;
        // Current number of VCs of a node operator (if active, 1 VC is deducted per day)
        uint32 currentVCNumber;
    }

    /* ===================== EVENTS ===================== */

    event BidPlaced(
        address indexed nodeOpAddr,
        uint32 reputationScore,
        uint16 discountRate,
        uint32 duration,
        uint256 bidPrice,
        uint256 auctionScore
    );
    
    event BidUpdated(
        address indexed nodeOpAddr,
        uint32 reputationScore,
        uint256 oldAuctionScore,
        uint32 newDuration,
        uint16 newDiscountRate,
        uint256 newBidPrice,
        uint256 newAuctionScore
    );

    event BidWithdrawn(address indexed nodeOpAddr, uint256 auctionScore); 

    event WinnerJoinedDV(address indexed nodeOpAddr, uint256 auctionScore);

    /* ====================== GETTERS ====================== */

    /// @notice Returns the daily rewards of Ethereum PoS (in WEI)
    /// @dev Used for the Validation Credit's price calculation
    function expectedDailyReturnWei() external view returns (uint256);

    /// @notice Returns the minimum duration to be part of a DV (in days)
    function minDuration() external view returns (uint32);

    /// @notice Returns the maximum discount rate (i.e the max profit margin of node op) in percentage (0 to 10_000 -> 100%)
    function maxDiscountRate() external view returns (uint16);

    /* ===================== VIEW FUNCTIONS ===================== */

    /// @notice Returns true if `_nodeOpAddr` is whitelisted, false otherwise.
    function isWhitelisted(address _nodeOpAddr) external view returns (bool);

    /// @notice Returns the number of DVs in the main auction
    function getNumDVInAuction() external view returns (uint256);

    /**
     * @notice Returns the details of a specific bid
     * @param _bidId The unique identifier of the bid
     * @return BidDetails struct containing the bid details
     */
    function getBidDetails(bytes32 _bidId) external view returns (BidDetails memory);

    /**
     * @notice Returns the details of a specific cluster
     * @param _clusterId The unique identifier of the cluster
     * @return ClusterDetails struct containing the cluster details
     */
    function getClusterDetails(bytes32 _clusterId) external view returns (ClusterDetails memory);

    /**
<<<<<<< HEAD
     * @notice Function triggered by the StrategyVaultManager every time a staker deposit 32ETH and ask for a DV.
     * It allows the pre-creation of a new DV for the next staker.
     * It finds the `clusterSize` node operators with the highest auction scores and put them in a DV.
     * @dev Reverts if not enough node operators are available.
     */
    function getAuctionWinners() external returns(IStrategyVaultETH.Node[] memory);
=======
     * @notice Returns the id of the cluster with the highest average auction score
     * @dev Returns 0 if main tree is empty
     */
    function getWinningCluster() external view returns (bytes32, uint256);

    /* ===================== EXTERNAL FUNCTIONS ===================== */

    /**
     * @notice Function triggered by the StrategyVaultManager or a StrategyVaultETH every time a staker deposits ETH
     * @dev It triggers the DV Auction, returns the winning cluster ID and triggers a new sub-auction
     * @dev Reverts if not enough node operators in the protocol
     * @dev Reverts if the caller is not a StrategyVaultETH contract or the StrategyVaultManager
     * @return The id of the winning cluster
     */
    function triggerAuction() external returns (bytes32);
>>>>>>> 24125b1a

    /**
     * @notice Function to determine the bid price a node operator will have to pay
     * @param _nodeOpAddr: address of the node operator who will bid
     * @param _discountRate: The desired profit margin in percentage of the operator (scale from 0 to 10000)
     * @param _timeInDays: duration of being part of a DV, in days
     * @dev Revert if `_discountRate` or `_timeInDays` don't respect the minimum values set by Byzantine.
     */
    function getPriceToPayCluster4(
        address _nodeOpAddr,
        uint16 _discountRate,
        uint32 _timeInDays
    ) external view returns (uint256);

    /**
     * @notice Bid function to join a cluster of size 4. A call to that function will search the first 4 winners, calculate their average score, and put the virtual DV in the main auction.
     * Every time a new bid modify the first 4 winners, it update the main auction by removing the previous virtual DV and adding the new one.
     * @param _discountRate The desired profit margin in percentage of the operator (scale from 0 to 10000)
     * @param _timeInDays Duration of being part of a DV, in days
     * @return bidId The id of the bid
     * @dev The bid price is sent to an escrow smart contract. As long as the node operator doesn't win the auction, its bids stays in the escrow contract.
     * It is possible to ask the escrow contract to refund the bid if the operator wants to leave the protocol (call `withdrawBid`)
     * It is possible to update an existing bid parameters (call `updateBid`).
     * @dev Reverts if the bidder is not whitelisted (permissionless DV will arrive later)
     * @dev Reverts if the discount rate is too high or the duration is too short
     * @dev Reverts if the ethers sent by the node op are not enough to pay for the bid(s) (and the bond). If too many ethers has been sent the function returns the excess to the sender.
     */
    function bidCluster4(
        uint16 _discountRate,
        uint32 _timeInDays
    ) external payable returns (bytes32);

    /**
     * @notice Fonction to determine the price to add in the protocol if the node operator outbids. Returns 0 if he decreases its bid.
     * @notice The bid which will be updated will be the last bid with `_oldAuctionScore`
     * @param _nodeOpAddr: address of the node operator updating its bid
     * @param _oldAuctionScore: auction score of the bid to update
     * @param _newDiscountRate: discount rate (i.e the desired profit margin) in percentage (scale from 0 to 10000)
     * @param _newTimeInDays: duration of being a validator, in days
     * @dev Reverts if the node op doesn't have a bid with `_oldAuctionScore`.
     * @dev Revert if `_newDiscountRate` or `_newTimeInDays` don't respect the values set by the byzantine.
     */
    /*function getUpdateOneBidPrice(
        address _nodeOpAddr,
        uint256 _oldAuctionScore,
        uint16 _newDiscountRate,
        uint32 _newTimeInDays
    ) 
        external view returns (uint256);*/

    /**
     * @notice  Update a bid of a node operator associated to `_oldAuctionScore`. The node op will have to pay more if he outbids. 
     *          If he decreases his bid, the escrow contract will send him back the difference.
     * @notice  The bid which will be updated will be the last bid with `_oldAuctionScore`
     * @param _oldAuctionScore: auction score of the bid to update
     * @param _newDiscountRate: new discount rate (i.e the desired profit margin) in percentage (scale from 0 to 10000)
     * @param _newTimeInDays: new duration of being a validator, in days
     * @dev Reverts if the node op doesn't have a bid with `_oldAuctionScore`.
     * @dev Reverts if the transfer of the funds to the Escrow contract failed.
     * @dev Revert if `_newDiscountRate` or `_newTimeInDays` don't respect the values set by the byzantine.
     */
    /*function updateOneBid(
        uint256 _oldAuctionScore,
        uint16 _newDiscountRate,
        uint32 _newTimeInDays
    ) 
        external payable returns (uint256);*/

    /**
     * @notice Allow a node operator to withdraw a specific bid (through its auction score).
     * The withdrawer will be refund its bid price plus (the bond of he paid it).
     * @param _auctionScore: auction score of the bid to withdraw. Will withdraw the last bid with this score.
     */
    // function withdrawBid(uint256 _auctionScore) external;

    /* ===================== OWNER FUNCTIONS ===================== */

    /**
     * @notice Add node operators to the whitelist
     * @param _nodeOpAddrs: A dynamique array of the addresses to whitelist
     */
    function whitelistNodeOps(address[] calldata _nodeOpAddrs) external;

    /**
     * @notice Update the expected daily PoS rewards variable (in Wei)
     * @dev This function is callable only by the Auction contract's owner
     * @param _newExpectedDailyReturnWei: the new expected daily return of Ethereum staking (in wei)
     */
    function updateExpectedDailyReturnWei(uint256 _newExpectedDailyReturnWei) external;

    /**
     * @notice Update the minimum validation duration
     * @dev This function is callable only by the Auction contract's owner
     * @param _newMinDuration: the new minimum duration of being a validator in a DV (in days)
     */
    function updateMinDuration(uint32 _newMinDuration) external;

    /**
     * @notice Update the maximum discount rate
     * @dev This function is callable only by the Auction contract's owner
     * @param _newMaxDiscountRate: the new maximum discount rate (i.e the max profit margin of node op) (from 0 to 10000 -> 100%)
     */
    function updateMaxDiscountRate(uint16 _newMaxDiscountRate) external;

<<<<<<< HEAD
    /// @dev Error when unauthorized call to a function callable only by the StrategyVaultManager.
    error OnlyStrategyVaultManager();
=======
    /// @dev Error when unauthorized call to a function callable only by the StrategyVaultManager or a StratVaultETH.
    error OnlyStratVaultManagerOrStratVaultETH();
>>>>>>> 24125b1a

    /// @dev Error when address already whitelisted
    error AlreadyWhitelisted();

    /// @dev Error when trying to remove from whitelist a non-whitelisted address
    error NotWhitelisted();

    /// @dev Returned when node operator's discount rate is too high compared to the Byzantine's max discount rate.
    error DiscountRateTooHigh();

    /// @dev Returned when node operator's duration is too short compared to the Byzantine's min duration.
    error DurationTooShort();

    /// @dev Returned when bidder didn't pay its entire bid
    error NotEnoughEtherSent();

    /// @dev Returned when the deposit to the Escrow contract failed
    error EscrowTransferFailed();

    /// @dev Returned when a bid refund failed
    error RefundFailed();

    /// @dev Returned when the main auction tree is empty, and therefore when it's not possible to create a new DV
    error MainAuctionEmpty();
}<|MERGE_RESOLUTION|>--- conflicted
+++ resolved
@@ -139,14 +139,6 @@
     function getClusterDetails(bytes32 _clusterId) external view returns (ClusterDetails memory);
 
     /**
-<<<<<<< HEAD
-     * @notice Function triggered by the StrategyVaultManager every time a staker deposit 32ETH and ask for a DV.
-     * It allows the pre-creation of a new DV for the next staker.
-     * It finds the `clusterSize` node operators with the highest auction scores and put them in a DV.
-     * @dev Reverts if not enough node operators are available.
-     */
-    function getAuctionWinners() external returns(IStrategyVaultETH.Node[] memory);
-=======
      * @notice Returns the id of the cluster with the highest average auction score
      * @dev Returns 0 if main tree is empty
      */
@@ -162,7 +154,6 @@
      * @return The id of the winning cluster
      */
     function triggerAuction() external returns (bytes32);
->>>>>>> 24125b1a
 
     /**
      * @notice Function to determine the bid price a node operator will have to pay
@@ -267,13 +258,8 @@
      */
     function updateMaxDiscountRate(uint16 _newMaxDiscountRate) external;
 
-<<<<<<< HEAD
-    /// @dev Error when unauthorized call to a function callable only by the StrategyVaultManager.
-    error OnlyStrategyVaultManager();
-=======
     /// @dev Error when unauthorized call to a function callable only by the StrategyVaultManager or a StratVaultETH.
     error OnlyStratVaultManagerOrStratVaultETH();
->>>>>>> 24125b1a
 
     /// @dev Error when address already whitelisted
     error AlreadyWhitelisted();
