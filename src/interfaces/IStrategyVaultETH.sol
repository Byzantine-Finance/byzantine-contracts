// SPDX-License-Identifier: MIT
pragma solidity ^0.8.20;

import {BeaconChainProofs} from "eigenlayer-contracts/libraries/BeaconChainProofs.sol";
import {IDelegationManager} from "eigenlayer-contracts/interfaces/IDelegationManager.sol";
import {IStrategy} from "eigenlayer-contracts/interfaces/IStrategy.sol";

import "./IStrategyVault.sol";

interface IStrategyVaultETH is IStrategyVault {

<<<<<<< HEAD
    /* ============== INITIALIZER ============== */

    /**
     * @notice Used to initialize the StrategyVaultETH given it's setup parameters.
     * @param _nftId The id of the ByzNft associated to this StrategyVault.
     * @param _stratVaultCreator The address of the creator of the StrategyVault.
     * @param _whitelistedDeposit Whether the deposit function is whitelisted or not.
     * @param _upgradeable Whether the StrategyVault is upgradeable or not.
     * @param _oracle The oracle implementation to use for the vault.
     * @param _stakerReward The address of the StakerReward contract.
     * @dev Called on construction by the StrategyVaultManager.
     * @dev StrategyVaultETH so the deposit token is 0xEeeeeEeeeEeEeeEeEeEeeEEEeeeeEeeeeeeeEEeE
     */
    function initialize(
        uint256 _nftId,
        address _stratVaultCreator,
        bool _whitelistedDeposit,
        bool _upgradeable,
        address _oracle,
        address _stakerReward
    ) external;

    /* ============== EXTERNAL FUNCTIONS ============== */

    /**
     * @notice Deposit ETH to the StrategyVault and get Vault shares in return.
     * @dev If first deposit, create an Eigen Pod for the StrategyVault.
     * @dev If whitelistedDeposit is true, then only users with the whitelisted role can call this function.
     * @dev The caller receives Byzantine StrategyVault shares in return for the ETH staked.
     * @dev Revert if the amount deposited is not a multiple of 32 ETH.
     * @dev Trigger auction(s) for each bundle of 32 ETH deposited to get Distributed Validator(s)
     */
    function stakeNativeETH() external payable;

    /**
     * @notice Begins the withdrawal process to pull ETH out of the StrategyVault
     * @param queuedWithdrawalParams TODO: Fill in
     * @param strategies An array of strategy contracts for all tokens being withdrawn from EigenLayer.
     * @dev Withdrawal is not instant - a withdrawal delay exists for removing the assets from EigenLayer
     */
    function startWithdrawETH(
        IDelegationManager.QueuedWithdrawalParams[] memory queuedWithdrawalParams,
        IStrategy[] memory strategies
    ) external;

    /**
     * @notice Call the EigenPodManager contract
     * @param data to call contract 
     */
    function callEigenPodManager(bytes calldata data) external payable returns (bytes memory);

    /**
     * @notice This function verifies that the withdrawal credentials of the Distributed Validator(s) owned by
     * the stratVaultOwner are pointed to the EigenPod of this contract. It also verifies the effective balance of the DV.
     * It verifies the provided proof of the ETH DV against the beacon chain state root, marks the validator as 'active'
     * in EigenLayer, and credits the restaked ETH in Eigenlayer.
     * @param proofTimestamp is the exact timestamp where the proof was generated
     * @param stateRootProof proves a `beaconStateRoot` against a block root fetched from the oracle
     * @param validatorIndices is the list of indices of the validators being proven, refer to consensus specs
     * @param validatorFieldsProofs proofs against the `beaconStateRoot` for each validator in `validatorFields`
     * @param validatorFields are the fields of the "Validator Container", refer to consensus specs for details: 
     * https://github.com/ethereum/consensus-specs/blob/dev/specs/phase0/beacon-chain.md#validator
     * @dev That function must be called for a validator which is "INACTIVE".
     * @dev The timestamp used to generate the Beacon Block Root is `block.timestamp - FINALITY_TIME` to be sure
     * that the Beacon Block is finalized.
     * @dev The arguments can be generated with the Byzantine API.
     * @dev /!\ The Withdrawal credential proof must be recent enough to be valid (no older than VERIFY_BALANCE_UPDATE_WINDOW_SECONDS).
     * It entails to re-generate a proof every 4.5 hours.
     */
    function verifyWithdrawalCredentials(
        uint64 proofTimestamp,
        BeaconChainProofs.StateRootProof calldata stateRootProof,
        uint40[] calldata validatorIndices,
        bytes[] calldata validatorFieldsProofs,
        bytes32[][] calldata validatorFields
    ) external;

    /**
     * @notice The caller delegate its Strategy Vault's stake to an Eigen Layer operator.
     * @notice /!\ Delegation is all-or-nothing: when a Staker delegates to an Operator, they delegate ALL their stake.
     * @param operator The account teh Strategy Vault is delegating its assets to for use in serving applications built on EigenLayer.
     * @dev The operator must not have set a delegation approver, everyone can delegate to it without permission.
     * @dev Ensures that:
     *          1) the `staker` is not already delegated to an operator
     *          2) the `operator` has indeed registered as an operator in EigenLayer
     */
    function delegateTo(address operator) external;

    /**
     * @notice Updates the whitelistedDeposit flag.
     * @param _whitelistedDeposit The new whitelistedDeposit flag.
     * @dev Callable only by the owner of the Strategy Vault's ByzNft.
     */
    function updateWhitelistedDeposit(bool _whitelistedDeposit) external;

    /* ================ VIEW FUNCTIONS ================ */

    /**
     * @notice Returns the address of the owner of the Strategy Vault's ByzNft.
     */
    function stratVaultOwner() external view returns (address);

    /**
     * @notice Returns the number of active DVs staked by the Strategy Vault.
     */
    function getVaultDVNumber() external view returns (uint256);

    /**
     * @notice Returns the IDs of the active DVs staked by the Strategy Vault.
     */
    function getAllDVIds() external view returns (bytes32[] memory);

    /* ============== ERRORS ============== */

    /// @dev Returned when not provided the right number of nodes 
    error InvalidClusterSize();

    /// @dev Returned when trying to deposit an incorrect amount of ETH. Can only deposit a multiple of 32 ETH. (32, 64, 96, 128, etc.)
    error CanOnlyDepositMultipleOf32ETH();

    /// @dev Returned when trying to access DV data but no ETH has been deposited
    error NativeRestakingNotActivated();

    /// @dev Returned when the staker rewards distribution fails
    error FailedToDistributeStakerRewards();

    /* ============== EVENTS ============== */

    /// @notice Emitted when StakerReward contract distributes rewards
    event StakerRewardsDistributed(uint256 amount);
=======
  /* ============== GETTERS ============== */

  /// @notice Get the address of the beacon chain admin
  function beaconChainAdmin() external view returns (address);

  /* ============== INITIALIZER ============== */

  /**
   * @notice Used to initialize the StrategyVaultETH given it's setup parameters.
   * @param _nftId The id of the ByzNft associated to this StrategyVault.
   * @param _stratVaultCreator The address of the creator of the StrategyVault.
   * @param _whitelistedDeposit Whether the deposit function is whitelisted or not.
   * @param _upgradeable Whether the StrategyVault is upgradeable or not.
   * @param _oracle The oracle implementation to use for the vault.
   * @dev Called on construction by the StrategyVaultManager.
   * @dev StrategyVaultETH so the deposit token is 0xEeeeeEeeeEeEeeEeEeEeeEEEeeeeEeeeeeeeEEeE
   */
  function initialize(
    uint256 _nftId,
    address _stratVaultCreator,
    bool _whitelistedDeposit,
    bool _upgradeable,
    address _oracle
  ) external;

  /* ============== EXTERNAL FUNCTIONS ============== */

  /**
   * @notice Deposit ETH to the StrategyVault and get Vault shares in return.
   * @dev If first deposit, create an Eigen Pod for the StrategyVault.
   * @dev If whitelistedDeposit is true, then only users with the whitelisted role can call this function.
   * @dev The caller receives Byzantine StrategyVault shares in return for the ETH staked.
   * @dev Revert if the amount deposited is not a multiple of 32 ETH.
   * @dev Trigger auction(s) for each bundle of 32 ETH deposited to get Distributed Validator(s)
   */
  function stakeNativeETH() external payable;

  /* ============== BEACON CHAIN ADMIN FUNCTIONS ============== */

  /**
   * @notice Deposit 32ETH in the beacon chain to activate a Distributed Validator and start validating on the consensus layer.
   * @dev Function callable only by BeaconChainAdmin to be sure the deposit data are the ones of a DV created within the Byzantine protocol. 
   * @param pubkey The 48 bytes public key of the beacon chain DV.
   * @param signature The DV's signature of the deposit data.
   * @param depositDataRoot The root/hash of the deposit data for the DV's deposit.
   * @param clusterId The ID of the cluster associated to these deposit data.
   * @dev Reverts if not exactly 32 ETH are sent.
   * @dev Reverts if the cluster is not in the vault.
   */
  function activateCluster(
      bytes calldata pubkey, 
      bytes calldata signature,
      bytes32 depositDataRoot,
      bytes32 clusterId
  ) external;

  /**
   * @notice This function verifies that the withdrawal credentials of the Distributed Validator(s) owned by
   * the stratVaultOwner are pointed to the EigenPod of this contract. It also verifies the effective balance of the DV.
   * It verifies the provided proof of the ETH DV against the beacon chain state root, marks the validator as 'active'
   * in EigenLayer, and credits the restaked ETH in Eigenlayer.
   * @param proofTimestamp is the exact timestamp where the proof was generated
   * @param stateRootProof proves a `beaconStateRoot` against a block root fetched from the oracle
   * @param validatorIndices is the list of indices of the validators being proven, refer to consensus specs
   * @param validatorFieldsProofs proofs against the `beaconStateRoot` for each validator in `validatorFields`
   * @param validatorFields are the fields of the "Validator Container", refer to consensus specs for details: 
   * https://github.com/ethereum/consensus-specs/blob/dev/specs/phase0/beacon-chain.md#validator
   * @dev That function must be called for a validator which is "INACTIVE".
   * @dev The timestamp used to generate the Beacon Block Root is `block.timestamp - FINALITY_TIME` to be sure
   * that the Beacon Block is finalized.
   * @dev The arguments can be generated with the Byzantine API.
   * @dev /!\ The Withdrawal credential proof must be recent enough to be valid (no older than VERIFY_BALANCE_UPDATE_WINDOW_SECONDS).
   * It entails to re-generate a proof every 4.5 hours.
   */
  function verifyWithdrawalCredentials(
    uint64 proofTimestamp,
    BeaconChainProofs.StateRootProof calldata stateRootProof,
    uint40[] calldata validatorIndices,
    bytes[] calldata validatorFieldsProofs,
    bytes32[][] calldata validatorFields
  )
    external;

  /**
   * @notice Returns the number of active DVs staked by the Strategy Vault.
   */
  function getVaultDVNumber() external view returns (uint256);

  /**
   * @notice Returns the IDs of the active DVs staked by the Strategy Vault.
   */
  function getAllDVIds() external view returns (bytes32[] memory);

  /* ============== STRATEGY VAULT MANAGER FUNCTIONS ============== */

  /**
   * @notice Create an EigenPod for the StrategyVault.
   * @dev Can only be called by the StrategyVaultManager during the vault creation.
   */
  function createEigenPod() external;

  /* ============== ERRORS ============== */

  /// @dev Returned when not privided the right number of nodes 
  error InvalidClusterSize();

  /// @dev Returned when trying to deposit an incorrect amount of ETH. Can only deposit a multiple of 32 ETH. (32, 64, 96, 128, etc.)
  error CanOnlyDepositMultipleOf32ETH();

  /// @dev Returned when trying to access DV data but no ETH has been deposited
  error NativeRestakingNotActivated();
>>>>>>> 9ac8812a

  /// @dev Returned when trying to trigger Beacon Chain transactions from an unauthorized address
  error OnlyBeaconChainAdmin();

  /// @dev Returned when trying to interact with a cluster ID not in the vault
  error ClusterNotInVault();

}<|MERGE_RESOLUTION|>--- conflicted
+++ resolved
@@ -9,7 +9,11 @@
 
 interface IStrategyVaultETH is IStrategyVault {
 
-<<<<<<< HEAD
+  /* ============== GETTERS ============== */
+
+  /// @notice Get the address of the beacon chain admin
+  function beaconChainAdmin() external view returns (address);
+
     /* ============== INITIALIZER ============== */
 
     /**
@@ -19,7 +23,6 @@
      * @param _whitelistedDeposit Whether the deposit function is whitelisted or not.
      * @param _upgradeable Whether the StrategyVault is upgradeable or not.
      * @param _oracle The oracle implementation to use for the vault.
-     * @param _stakerReward The address of the StakerReward contract.
      * @dev Called on construction by the StrategyVaultManager.
      * @dev StrategyVaultETH so the deposit token is 0xEeeeeEeeeEeEeeEeEeEeeEEEeeeeEeeeeeeeEEeE
      */
@@ -28,145 +31,10 @@
         address _stratVaultCreator,
         bool _whitelistedDeposit,
         bool _upgradeable,
-        address _oracle,
-        address _stakerReward
+        address _oracle
     ) external;
 
     /* ============== EXTERNAL FUNCTIONS ============== */
-
-    /**
-     * @notice Deposit ETH to the StrategyVault and get Vault shares in return.
-     * @dev If first deposit, create an Eigen Pod for the StrategyVault.
-     * @dev If whitelistedDeposit is true, then only users with the whitelisted role can call this function.
-     * @dev The caller receives Byzantine StrategyVault shares in return for the ETH staked.
-     * @dev Revert if the amount deposited is not a multiple of 32 ETH.
-     * @dev Trigger auction(s) for each bundle of 32 ETH deposited to get Distributed Validator(s)
-     */
-    function stakeNativeETH() external payable;
-
-    /**
-     * @notice Begins the withdrawal process to pull ETH out of the StrategyVault
-     * @param queuedWithdrawalParams TODO: Fill in
-     * @param strategies An array of strategy contracts for all tokens being withdrawn from EigenLayer.
-     * @dev Withdrawal is not instant - a withdrawal delay exists for removing the assets from EigenLayer
-     */
-    function startWithdrawETH(
-        IDelegationManager.QueuedWithdrawalParams[] memory queuedWithdrawalParams,
-        IStrategy[] memory strategies
-    ) external;
-
-    /**
-     * @notice Call the EigenPodManager contract
-     * @param data to call contract 
-     */
-    function callEigenPodManager(bytes calldata data) external payable returns (bytes memory);
-
-    /**
-     * @notice This function verifies that the withdrawal credentials of the Distributed Validator(s) owned by
-     * the stratVaultOwner are pointed to the EigenPod of this contract. It also verifies the effective balance of the DV.
-     * It verifies the provided proof of the ETH DV against the beacon chain state root, marks the validator as 'active'
-     * in EigenLayer, and credits the restaked ETH in Eigenlayer.
-     * @param proofTimestamp is the exact timestamp where the proof was generated
-     * @param stateRootProof proves a `beaconStateRoot` against a block root fetched from the oracle
-     * @param validatorIndices is the list of indices of the validators being proven, refer to consensus specs
-     * @param validatorFieldsProofs proofs against the `beaconStateRoot` for each validator in `validatorFields`
-     * @param validatorFields are the fields of the "Validator Container", refer to consensus specs for details: 
-     * https://github.com/ethereum/consensus-specs/blob/dev/specs/phase0/beacon-chain.md#validator
-     * @dev That function must be called for a validator which is "INACTIVE".
-     * @dev The timestamp used to generate the Beacon Block Root is `block.timestamp - FINALITY_TIME` to be sure
-     * that the Beacon Block is finalized.
-     * @dev The arguments can be generated with the Byzantine API.
-     * @dev /!\ The Withdrawal credential proof must be recent enough to be valid (no older than VERIFY_BALANCE_UPDATE_WINDOW_SECONDS).
-     * It entails to re-generate a proof every 4.5 hours.
-     */
-    function verifyWithdrawalCredentials(
-        uint64 proofTimestamp,
-        BeaconChainProofs.StateRootProof calldata stateRootProof,
-        uint40[] calldata validatorIndices,
-        bytes[] calldata validatorFieldsProofs,
-        bytes32[][] calldata validatorFields
-    ) external;
-
-    /**
-     * @notice The caller delegate its Strategy Vault's stake to an Eigen Layer operator.
-     * @notice /!\ Delegation is all-or-nothing: when a Staker delegates to an Operator, they delegate ALL their stake.
-     * @param operator The account teh Strategy Vault is delegating its assets to for use in serving applications built on EigenLayer.
-     * @dev The operator must not have set a delegation approver, everyone can delegate to it without permission.
-     * @dev Ensures that:
-     *          1) the `staker` is not already delegated to an operator
-     *          2) the `operator` has indeed registered as an operator in EigenLayer
-     */
-    function delegateTo(address operator) external;
-
-    /**
-     * @notice Updates the whitelistedDeposit flag.
-     * @param _whitelistedDeposit The new whitelistedDeposit flag.
-     * @dev Callable only by the owner of the Strategy Vault's ByzNft.
-     */
-    function updateWhitelistedDeposit(bool _whitelistedDeposit) external;
-
-    /* ================ VIEW FUNCTIONS ================ */
-
-    /**
-     * @notice Returns the address of the owner of the Strategy Vault's ByzNft.
-     */
-    function stratVaultOwner() external view returns (address);
-
-    /**
-     * @notice Returns the number of active DVs staked by the Strategy Vault.
-     */
-    function getVaultDVNumber() external view returns (uint256);
-
-    /**
-     * @notice Returns the IDs of the active DVs staked by the Strategy Vault.
-     */
-    function getAllDVIds() external view returns (bytes32[] memory);
-
-    /* ============== ERRORS ============== */
-
-    /// @dev Returned when not provided the right number of nodes 
-    error InvalidClusterSize();
-
-    /// @dev Returned when trying to deposit an incorrect amount of ETH. Can only deposit a multiple of 32 ETH. (32, 64, 96, 128, etc.)
-    error CanOnlyDepositMultipleOf32ETH();
-
-    /// @dev Returned when trying to access DV data but no ETH has been deposited
-    error NativeRestakingNotActivated();
-
-    /// @dev Returned when the staker rewards distribution fails
-    error FailedToDistributeStakerRewards();
-
-    /* ============== EVENTS ============== */
-
-    /// @notice Emitted when StakerReward contract distributes rewards
-    event StakerRewardsDistributed(uint256 amount);
-=======
-  /* ============== GETTERS ============== */
-
-  /// @notice Get the address of the beacon chain admin
-  function beaconChainAdmin() external view returns (address);
-
-  /* ============== INITIALIZER ============== */
-
-  /**
-   * @notice Used to initialize the StrategyVaultETH given it's setup parameters.
-   * @param _nftId The id of the ByzNft associated to this StrategyVault.
-   * @param _stratVaultCreator The address of the creator of the StrategyVault.
-   * @param _whitelistedDeposit Whether the deposit function is whitelisted or not.
-   * @param _upgradeable Whether the StrategyVault is upgradeable or not.
-   * @param _oracle The oracle implementation to use for the vault.
-   * @dev Called on construction by the StrategyVaultManager.
-   * @dev StrategyVaultETH so the deposit token is 0xEeeeeEeeeEeEeeEeEeEeeEEEeeeeEeeeeeeeEEeE
-   */
-  function initialize(
-    uint256 _nftId,
-    address _stratVaultCreator,
-    bool _whitelistedDeposit,
-    bool _upgradeable,
-    address _oracle
-  ) external;
-
-  /* ============== EXTERNAL FUNCTIONS ============== */
 
   /**
    * @notice Deposit ETH to the StrategyVault and get Vault shares in return.
@@ -176,7 +44,7 @@
    * @dev Revert if the amount deposited is not a multiple of 32 ETH.
    * @dev Trigger auction(s) for each bundle of 32 ETH deposited to get Distributed Validator(s)
    */
-  function stakeNativeETH() external payable;
+  function stakeNativeETH() external payable; 
 
   /* ============== BEACON CHAIN ADMIN FUNCTIONS ============== */
 
@@ -225,6 +93,12 @@
     external;
 
   /**
+   * @notice Call the EigenPodManager contract
+   * @param data to call contract 
+   */
+  function callEigenPodManager(bytes calldata data) external payable returns (bytes memory);
+
+  /**
    * @notice Returns the number of active DVs staked by the Strategy Vault.
    */
   function getVaultDVNumber() external view returns (uint256);
@@ -242,22 +116,21 @@
    */
   function createEigenPod() external;
 
-  /* ============== ERRORS ============== */
+    /* ============== ERRORS ============== */
 
-  /// @dev Returned when not privided the right number of nodes 
-  error InvalidClusterSize();
+    /// @dev Returned when not provided the right number of nodes 
+    error InvalidClusterSize();
 
-  /// @dev Returned when trying to deposit an incorrect amount of ETH. Can only deposit a multiple of 32 ETH. (32, 64, 96, 128, etc.)
-  error CanOnlyDepositMultipleOf32ETH();
+    /// @dev Returned when trying to deposit an incorrect amount of ETH. Can only deposit a multiple of 32 ETH. (32, 64, 96, 128, etc.)
+    error CanOnlyDepositMultipleOf32ETH();
 
-  /// @dev Returned when trying to access DV data but no ETH has been deposited
-  error NativeRestakingNotActivated();
->>>>>>> 9ac8812a
+    /// @dev Returned when trying to access DV data but no ETH has been deposited
+    error NativeRestakingNotActivated();
 
-  /// @dev Returned when trying to trigger Beacon Chain transactions from an unauthorized address
-  error OnlyBeaconChainAdmin();
+    /// @dev Returned when trying to trigger Beacon Chain transactions from an unauthorized address
+    error OnlyBeaconChainAdmin();
 
-  /// @dev Returned when trying to interact with a cluster ID not in the vault
-  error ClusterNotInVault();
+    /// @dev Returned when trying to interact with a cluster ID not in the vault
+    error ClusterNotInVault();
 
 }