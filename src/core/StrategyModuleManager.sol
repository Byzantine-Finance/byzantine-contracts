// SPDX-License-Identifier: MIT
pragma solidity ^0.8.20;

import "@openzeppelin/contracts/utils/Create2.sol";
import "@openzeppelin-upgrades/contracts/proxy/utils/Initializable.sol";
import "@openzeppelin-upgrades/contracts/access/OwnableUpgradeable.sol";
import "@openzeppelin/contracts/proxy/beacon/BeaconProxy.sol";

import "eigenlayer-contracts/interfaces/IEigenPodManager.sol";
import "eigenlayer-contracts/interfaces/IDelegationManager.sol";

import "./StrategyModuleManagerStorage.sol";

import "../interfaces/IByzNft.sol";
import "../interfaces/IAuction.sol";
import "../interfaces/IStrategyModule.sol";
import "../interfaces/IStakerRewards.sol";
import {console} from "forge-std/console.sol";

// TODO: Emit events to notify what happened

contract StrategyModuleManager is 
    Initializable,
    OwnableUpgradeable,
    StrategyModuleManagerStorage
{
    /* =============== CONSTRUCTOR & INITIALIZER =============== */

    /// @custom:oz-upgrades-unsafe-allow constructor
    constructor(
        IBeacon _stratModBeacon,
        IAuction _auction,
        IByzNft _byzNft,
        IEigenPodManager _eigenPodManager,
        IDelegationManager _delegationManager,
<<<<<<< HEAD
        IStakerRewards _stakerRewards
    ) StrategyModuleManagerStorage(_stratModBeacon, _auction, _byzNft, _eigenPodManager, _delegationManager, _stakerRewards) {
=======
        PushSplitFactory _pushSplitFactory
    ) StrategyModuleManagerStorage(_stratModBeacon, _auction, _byzNft, _eigenPodManager, _delegationManager, _pushSplitFactory) {
>>>>>>> f94016d3
        // Disable initializer in the context of the implementation contract
        _disableInitializers();
    }

    /**
     * @dev Initializes the address of the initial owner
     */
    function initialize(
        address initialOwner
    ) external initializer {
        _transferOwnership(initialOwner);
    }

    /* ================== MODIFIERS ================== */

    modifier onlyStratModOwner(address owner, address stratMod) {
        uint256 stratModNftId = IStrategyModule(stratMod).stratModNftId();
        if (byzNft.ownerOf(stratModNftId) != owner) revert NotStratModOwner();
        _;
    }

    /* ============== EXTERNAL FUNCTIONS ============== */

    /**
     * @notice Function to pre-create Distributed Validators. Must be called at least one time to allow stakers to enter in the protocol.
     * @param _numDVsToPreCreate Number of Distributed Validators to pre-create.
     * @dev This function is only callable by Byzantine Finance. Once the first DVs are pre-created, the stakers
     * pre-create a new DV every time they create a new StrategyModule (if enough operators in Auction).
     */
    function preCreateDVs(
        uint8 _numDVsToPreCreate
    ) external onlyOwner {
        // Add up all the VCs of the nodes in the DV
        uint256 totalVCs;   

        for (uint8 i = 0; i < _numDVsToPreCreate;) {
            IStrategyModule.Node[] memory nodes = auction.getAuctionWinners();

            for (uint8 j = 0; j < nodes.length;) {
                pendingClusters[numPreCreatedClusters].nodes[j] = nodes[j];
                totalVCs += pendingClusters[numPreCreatedClusters].nodes[j].vcNumber;

                unchecked {
                    ++j;
                }
            }
            pendingClusters[numPreCreatedClusters].dvStatus = IStrategyModule.DVStatus.WAITING_ACTIVATION;

            ++numPreCreatedClusters;

            unchecked {
                ++i;
            }
        }

        // Trigger the checkpoint in StakerRewards contract and update it
        stakerRewards.updateCheckpoint(totalVCs, auction.clusterSize());
    }

    /**
     * @notice A 32ETH staker create a Strategy Module, use a pre-created DV as a validator and activate it by depositing 32ETH.
     * @param pubkey The 48 bytes public key of the beacon chain DV.
     * @param signature The DV's signature of the deposit data.
     * @param depositDataRoot The root/hash of the deposit data for the DV's deposit.
     * @dev This action triggers a new auction to pre-create a new Distributed Validator for the next staker (if enough operators in Auction).
     * @dev It also fill the ClusterDetails struct of the newly created StrategyModule.
     * @dev Function will revert if not exactly 32 ETH are sent with the transaction.
     */
    function createStratModAndStakeNativeETH(
        bytes calldata pubkey,
        bytes calldata signature,
        bytes32 depositDataRoot
    ) external payable {
        require (getNumPendingClusters() > 0, "StrategyModuleManager.createStratModAndStakeNativeETH: no pending DVs");
        require(msg.value == 32 ether, "StrategyModuleManager.createStratModAndStakeNativeETH: must initially stake for any validator with 32 ether");
        /// TODO Verify the pubkey in arguments to be sure it is using the right pubkey of a pre-created cluster

        // Create a StrategyModule
        IStrategyModule newStratMod = _deployStratMod();

        // Stake 32 ETH in the Beacon Chain
        newStratMod.stakeNativeETH{value: msg.value}(pubkey, signature, depositDataRoot);

        uint256 clusterSize = pendingClusters[numStratMods].nodes.length;

        // Set the ClusterDetails struct of the new StrategyModule and get the smallest VC of the DV
        uint256 smallestVC = newStratMod.setClusterDetails(
            pendingClusters[numStratMods].nodes,
            IStrategyModule.DVStatus.DEPOSITED_NOT_VERIFIED
        );

        // Update pending clusters container and cursor
        delete pendingClusters[numStratMods];
        ++numStratMods;

        // Add up the VCs of all the nodes DV 
        uint256 totalVCs;
        // If enough node ops in Auction, trigger a new auction for the next staker's DV
        if (auction.numNodeOpsInAuction() >= clusterSize) {

            IStrategyModule.Node[] memory nodes = auction.getAuctionWinners();
            for (uint8 i = 0; i < nodes.length;) {
                pendingClusters[numPreCreatedClusters].nodes[i] = nodes[i];
                totalVCs += pendingClusters[numPreCreatedClusters].nodes[i].vcNumber;

                unchecked {
                    ++i;
                }
            }
            pendingClusters[numPreCreatedClusters].dvStatus = IStrategyModule.DVStatus.WAITING_ACTIVATION;
            ++numPreCreatedClusters;
        }

        // Update the staker details in the StakerRewards contract
        stakerRewards.stakerJoined(address(newStratMod), smallestVC, totalVCs, clusterSize);
    }

    /**
     * @notice Strategy Module owner can transfer its Strategy Module to another address.
     * Under the hood, he transfers the ByzNft associated to the StrategyModule.
     * That action makes him give the ownership of the StrategyModule and all the token it owns.
     * @param stratModAddr The address of the StrategyModule the owner will transfer.
     * @param newOwner The address of the new owner of the StrategyModule.
     * @dev The ByzNft owner must first call the `approve` function to allow the StrategyModuleManager to transfer the ByzNft.
     * @dev Function will revert if not called by the ByzNft holder.
     * @dev Function will revert if the new owner is the same as the old owner.
     */
    function transferStratModOwnership(address stratModAddr, address newOwner) external onlyStratModOwner(msg.sender, stratModAddr) {
        
        require(newOwner != msg.sender, "StrategyModuleManager.transferStratModOwnership: cannot transfer ownership to the same address");
        
        // Transfer the ByzNft
        byzNft.safeTransferFrom(msg.sender, newOwner, IStrategyModule(stratModAddr).stratModNftId());

        // Delete stratMod from owner's portfolio
        address[] storage stratMods = stakerToStratMods[msg.sender];
        for (uint256 i = 0; i < stratMods.length;) {
            if (stratMods[i] == stratModAddr) {
                stratMods[i] = stratMods[stratMods.length - 1];
                stratMods.pop();
                break;
            }
            unchecked {
                ++i;
            }
        }

        // Add stratMod to newOwner's portfolio
        stakerToStratMods[newOwner].push(stratModAddr);
    }

    /* ============== VIEW FUNCTIONS ============== */

    /**
     * @notice Returns the address of the Eigen Pod of a specific StrategyModule.
     * @param _nounce The index of the Strategy Module you want to know the Eigen Pod address.
     * @dev Function essential to pre-crete DVs as their withdrawal address has to be the Eigen Pod address.
     */
    function preCalculatePodAddress(uint64 _nounce) external view returns (address) {
        // Pre-calcualte next nft id
        uint256 preNftId = uint256(keccak256(abi.encode(_nounce)));

        // Pre-calculate the address of the next Strategy Module
        address stratModAddr = address(
            Create2.computeAddress(
                bytes32(preNftId), //salt
                keccak256(abi.encodePacked(type(BeaconProxy).creationCode, abi.encode(stratModBeacon, ""))) //bytecode
            )
        );

        // Returns the next StrategyModule's EigenPod address
        return getPodByStratModAddr(stratModAddr);
    }

    /// @notice Returns the number of current pending clusters waiting for a Strategy Module.
    function getNumPendingClusters() public view returns (uint64) {
        return numPreCreatedClusters - numStratMods;
    }

    /**
     * @notice Returns the node details of a pending cluster.
     * @param clusterIndex The index of the pending cluster you want to know the node details.
     * @dev If the index does not exist, it returns the default value of the Node struct.
     */
    function getPendingClusterNodeDetails(uint64 clusterIndex) public view returns (IStrategyModule.Node[4] memory) {
        return pendingClusters[clusterIndex].nodes;
    }

    /**
     * @notice Returns the number of StrategyModules owned by an address.
     * @param staker The address you want to know the number of Strategy Modules it owns.
     */
    function getStratModNumber(address staker) public view returns (uint256) {
        return stakerToStratMods[staker].length;
    }

    /**
     * @notice Returns the StrategyModule address by its bound ByzNft ID.
     * @param nftId The ByzNft ID you want to know the attached Strategy Module.
     * @dev Returns address(0) if the nftId is not bound to a Strategy Module (nftId is not a ByzNft)
     */
    function getStratModByNftId(uint256 nftId) public view returns (address) {
        return nftIdToStratMod[nftId];
    }

    /**
     * @notice Returns the addresses of the `staker`'s StrategyModules
     * @param staker The staker address you want to know the Strategy Modules it owns.
     * @dev Returns an empty array if the staker has no Strategy Modules.
     */
    function getStratMods(address staker) public view returns (address[] memory) {
        if (!hasStratMods(staker)) {
            return new address[](0);
        }
        return stakerToStratMods[staker];
    }

    /**
     * @notice Returns 'true' if the `staker` owns at least one StrategyModule, and 'false' otherwise.
     * @param staker The address you want to know if it owns at least a StrategyModule.
     */
    function hasStratMods(address staker) public view returns (bool) {
        if (getStratModNumber(staker) == 0) {
            return false;
        }
        return true;
    }

    /* ============== EIGEN LAYER INTERACTION ============== */

    /**
     * @notice Specify which `staker`'s StrategyModules are delegated.
     * @param staker The address of the StrategyModules' owner.
     * @dev Revert if the `staker` doesn't have any StrategyModule.
     */
    function isDelegated(address staker) public view returns (bool[] memory) {
        if (!hasStratMods(staker)) revert DoNotHaveStratMod(staker);

        address[] memory stratMods = getStratMods(staker);
        bool[] memory stratModsDelegated = new bool[](stratMods.length);
        for (uint256 i = 0; i < stratMods.length;) {
            stratModsDelegated[i] = delegationManager.isDelegated(stratMods[i]);
            unchecked {
                ++i;
            }
        }
        return stratModsDelegated;
    }

    /**
     * @notice Specify to which operators `staker`'s StrategyModules has delegated to.
     * @param staker The address of the StrategyModules' owner.
     * @dev Revert if the `staker` doesn't have any StrategyModule.
     */
    function hasDelegatedTo(address staker) public view returns (address[] memory) {
        if (!hasStratMods(staker)) revert DoNotHaveStratMod(staker);

        address[] memory stratMods = getStratMods(staker);
        address[] memory stratModsDelegateTo = new address[](stratMods.length);
        for (uint256 i = 0; i < stratMods.length;) {
            stratModsDelegateTo[i] = delegationManager.delegatedTo(stratMods[i]);
            unchecked {
                ++i;
            }
        }
        return stratModsDelegateTo;
    }

    /**
     * @notice Returns the address of the Strategy Module's EigenPod (whether it is deployed yet or not).
     * @param stratModAddr The address of the StrategyModule contract you want to know the EigenPod address.
     * @dev If the `stratModAddr` is not an instance of a StrategyModule contract, the function will all the same 
     * returns the EigenPod of the input address. SO USE THAT FUNCTION CARREFULLY.
     */
    function getPodByStratModAddr(address stratModAddr) public view returns (address) {
        return address(eigenPodManager.getPod(stratModAddr));
    }

    /**
     * @notice Returns 'true' if the `stratModAddr` has created an EigenPod, and 'false' otherwise.
     * @param stratModAddr The StrategyModule Address you want to know if it has created an EigenPod.
     * @dev If the `stratModAddr` is not an instance of a StrategyModule contract, the function will all the same 
     * returns the EigenPod of the input address. SO USE THAT FUNCTION CARREFULLY.
     */
    function hasPod(address stratModAddr) public view returns (bool) {
        return eigenPodManager.hasPod(stratModAddr);
    }

    /* ============== INTERNAL FUNCTIONS ============== */

    function _deployStratMod() internal returns (IStrategyModule) {
        // mint a byzNft for the Strategy Module's creator
        uint256 nftId = byzNft.mint(msg.sender, numStratMods);

        // create the stratMod
        address stratMod = Create2.deploy(
            0,
            bytes32(nftId),
            abi.encodePacked(type(BeaconProxy).creationCode, abi.encode(stratModBeacon, ""))
        );
        IStrategyModule(stratMod).initialize(nftId, msg.sender);

        // store the stratMod in the nftId mapping
        nftIdToStratMod[nftId] = stratMod;

        // store the stratMod in the staker mapping
        stakerToStratMods[msg.sender].push(stratMod);

        return IStrategyModule(stratMod);
    }

}<|MERGE_RESOLUTION|>--- conflicted
+++ resolved
@@ -33,13 +33,9 @@
         IByzNft _byzNft,
         IEigenPodManager _eigenPodManager,
         IDelegationManager _delegationManager,
-<<<<<<< HEAD
-        IStakerRewards _stakerRewards
-    ) StrategyModuleManagerStorage(_stratModBeacon, _auction, _byzNft, _eigenPodManager, _delegationManager, _stakerRewards) {
-=======
+        IStakerRewards _stakerRewards,
         PushSplitFactory _pushSplitFactory
-    ) StrategyModuleManagerStorage(_stratModBeacon, _auction, _byzNft, _eigenPodManager, _delegationManager, _pushSplitFactory) {
->>>>>>> f94016d3
+    ) StrategyModuleManagerStorage(_stratModBeacon, _auction, _byzNft, _eigenPodManager, _delegationManager, _stakerRewards, _pushSplitFactory) {
         // Disable initializer in the context of the implementation contract
         _disableInitializers();
     }
