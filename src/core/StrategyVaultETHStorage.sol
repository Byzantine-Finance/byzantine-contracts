--- conflicted
+++ resolved
@@ -42,12 +42,9 @@
     /// @notice The token to be staked. 0xEeeeeEeeeEeEeeEeEeEeeEEEeeeeEeeeeeeeEEeE if staking Native ETH.
     address public constant depositToken = 0xEeeeeEeeeEeEeeEeEeEeeEEEeeeeEeeeeeeeEEeE;
 
-<<<<<<< HEAD
-=======
     /// @notice The address allowed to activate a DV and submit Beacon Merkle Proofs
     address public immutable beaconChainAdmin;
 
->>>>>>> 9ac8812a
     /* ============== STATE VARIABLES ============== */
 
     /// @notice The address of the StakerReward contract
