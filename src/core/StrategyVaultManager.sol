--- conflicted
+++ resolved
@@ -286,12 +286,8 @@
 
         // create the stratVault
         address stratVault = address(new BeaconProxy(address(stratVaultETHBeacon), ""));
-<<<<<<< HEAD
-        IStrategyVaultETH(stratVault).initialize(nftId, msg.sender, whitelistedDeposit, upgradeable, oracle, stakerReward);
-=======
         IStrategyVaultETH(stratVault).initialize(nftId, msg.sender, whitelistedDeposit, upgradeable, oracle);
         IStrategyVaultETH(stratVault).createEigenPod();
->>>>>>> 9ac8812a
 
         // Add the newly created stratVaultETH to the unordered stratVaultETH set
         _stratVaultETHSet.insert(stratVault);
