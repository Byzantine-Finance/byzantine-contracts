--- conflicted
+++ resolved
@@ -65,11 +65,7 @@
         _grantRole(DEFAULT_ADMIN_ROLE, _initialOwner);
 
         // Initialize the ERC4626MultiRewardVault
-<<<<<<< HEAD
         ERC4626MultiRewardVault.initialize(IERC20MetadataUpgradeable(_token), _oracle);
-=======
-        //ERC4626MultiRewardVault.initialize(_token);
->>>>>>> fe129dd3
 
         // If contract is not upgradeable, disable initialization (removing ability to upgrade contract)
         if (!_upgradeable) {
@@ -95,7 +91,6 @@
      * @param amount The amount of tokens to deposit.
      * @dev The caller receives Byzantine StrategyVault shares in return for the ERC20 tokens staked.
      */
-<<<<<<< HEAD
     function stakeERC20(IStrategy strategy, IERC20 token, uint256 amount) external {
         // TODO: Update
         // If whitelistedDeposit is true, then only users with the whitelisted role can call this function.
@@ -106,17 +101,6 @@
 
         // Stake the ERC20 tokens into StrategyVault
         super.deposit(amount, msg.sender);
-=======
-    function stakeERC20(IERC20 token, uint256 amount) external {
-        // If whitelistedDeposit is true, then only users with the whitelisted role can call this function.
-        //if (whitelistedDeposit && !hasRole(whitelisted, msg.sender)) revert OnlyWhitelistedDeposit();
-
-        // Check the correct token is being deposited
-        //if (token != depositToken) revert IncorrectToken();
-
-        // Stake the ERC20 tokens into StrategyVault
-        //ERC4626MultiRewardVault.deposit(amount, msg.sender);
->>>>>>> fe129dd3
 
         // Deposit the ERC20 tokens into the EigenLayer StrategyManager
         //strategyManager.depositIntoStrategy(strategy, token, amount);
