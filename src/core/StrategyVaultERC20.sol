--- conflicted
+++ resolved
@@ -56,12 +56,7 @@
         upgradeable = _upgradeable;
 
         // Initialize the ERC4626MultiRewardVault
-<<<<<<< HEAD
         ERC4626MultiRewardVault.initialize(_token, _oracle);
-=======
-        ERC4626MultiRewardVault.initialize(IERC20Metadata(_token), _oracle);
->>>>>>> 93df7c5f
-
         // If contract is not upgradeable, disable initialization (removing ability to upgrade contract)
         if (!_upgradeable) {
             _disableInitializers();
