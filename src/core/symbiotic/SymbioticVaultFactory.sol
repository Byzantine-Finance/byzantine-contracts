--- conflicted
+++ resolved
@@ -101,15 +101,9 @@
         bool isStandardVault
     ) external returns (address vault, address delegator, address slasher, address defaultStakerRewards, address payable nativeSymVault, address symPod) {
         
-<<<<<<< HEAD
         // Deploy NativeSymVault
         nativeSymVault = payable(address(new NativeSymVault()));
         
-=======
-        // Deploy ByzFiNativeSymbioticVault
-        byzFiNativeSymbioticVault = payable(address(new ByzFiNativeSymbioticVault()));
-
->>>>>>> 5c54ea15
         // Deploy SymPod
         symPod = address(new SymPod(
             address(0),         // symPodFactory (mock)
@@ -152,7 +146,6 @@
     /**
      * @notice Deploys a BurnerRouter with the given parameters
      * @param params The parameters for the BurnerRouter
-<<<<<<< HEAD
      * @param nativeSymVault The address of the NativeSymVault
      * @param symPod The address of the SymPod
      */
@@ -165,20 +158,6 @@
             IBurnerRouter.InitParams({
                 owner: nativeSymVault,
                 collateral: symPod, // the minivault is also an ERC20 token
-=======
-     * @param byzFiNativeSymbioticVault The address of the ByzFiNativeSymbioticVault
-     * @param symPodAddress The address of the SymPod
-     */
-    function _deployBurnerRouter(
-        ISymbioticVaultFactory.BurnerRouterParams memory params,
-        address byzFiNativeSymbioticVault,
-        address symPodAddress
-    ) private returns (address) {
-        return IBurnerRouterFactory(BURNER_ROUTER_FACTORY).create(
-            IBurnerRouter.InitParams({
-                owner: byzFiNativeSymbioticVault,
-                collateral: symPodAddress, // the minivault is also an ERC20 token
->>>>>>> 5c54ea15
                 delay: params.delay,
                 globalReceiver: params.globalReceiver,
                 networkReceivers: params.networkReceivers,
@@ -194,13 +173,8 @@
      * @param delegatorParams The parameters for the Delegator
      * @param slasherParams The parameters for the Slasher
      * @param burnerRouter The address of the BurnerRouter
-<<<<<<< HEAD
      * @param nativeSymVault The address of the NativeSymVault
      * @param symPod The address of the SymPod
-=======
-     * @param byzFiNativeSymbioticVault The address of the ByzFiNativeSymbioticVault
-     * @param symPodAddress The address of the SymPod
->>>>>>> 5c54ea15
      */
     function _deployVault(
         ISymbioticVaultFactory.VaultConfiguratorParams memory configuratorParams,
@@ -208,25 +182,15 @@
         ISymbioticVaultFactory.DelegatorParams memory delegatorParams,
         ISymbioticVaultFactory.SlasherParams memory slasherParams,
         address burnerRouter,
-<<<<<<< HEAD
         address nativeSymVault,
         address symPod
-=======
-        address byzFiNativeSymbioticVault,
-        address symPodAddress
->>>>>>> 5c54ea15
     ) private returns (address, address, address) {
         // Initialize vaultInitParams
         bytes memory vaultInitParams = _initializeVaultInitParams(
             vaultParams,
             burnerRouter,
-<<<<<<< HEAD
             nativeSymVault,
             symPod
-=======
-            byzFiNativeSymbioticVault,
-            symPodAddress
->>>>>>> 5c54ea15
         );
 
         // Initialize delegatorInitParams
@@ -286,24 +250,14 @@
      * @notice Initializes the InitParams from the Symbiotic IVault
      * @param vaultParams The parameters for the Vault
      * @param burnerRouter The address of the BurnerRouter
-<<<<<<< HEAD
      * @param nativeSymVault The address of the NativeSymVault
      * @param symPod The address of the SymPod
-=======
-     * @param byzFiNativeSymbioticVault The address of the ByzFiNativeSymbioticVault
-     * @param symPodAddress The address of the SymPod
->>>>>>> 5c54ea15
      */
     function _initializeVaultInitParams(
         ISymbioticVaultFactory.VaultParams memory vaultParams,
         address burnerRouter,
-<<<<<<< HEAD
         address nativeSymVault,
         address symPod
-=======
-        address byzFiNativeSymbioticVault,
-        address symPodAddress
->>>>>>> 5c54ea15
     ) private pure returns (bytes memory) {
         return abi.encode(IVault.InitParams({
             collateral: symPodAddress,
