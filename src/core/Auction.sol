// SPDX-License-Identifier: MIT
pragma solidity ^0.8.20;

import { Initializable } from "@openzeppelin-upgrades/contracts/proxy/utils/Initializable.sol";
import { OwnableUpgradeable } from "@openzeppelin-upgrades/contracts/access/OwnableUpgradeable.sol";
import { ReentrancyGuardUpgradeable } from "@openzeppelin-upgrades/contracts/security/ReentrancyGuardUpgradeable.sol";

import { HitchensOrderStatisticsTreeLib } from "../libraries/HitchensOrderStatisticsTreeLib.sol";
import { ByzantineAuctionMath } from "../libraries/ByzantineAuctionMath.sol";

import "./AuctionStorage.sol";

/// TODO: Calculation of the reputation score of node operators

contract Auction is
    Initializable,
    OwnableUpgradeable,
    ReentrancyGuardUpgradeable,
    AuctionStorage
{
    using HitchensOrderStatisticsTreeLib for HitchensOrderStatisticsTreeLib.Tree;

    /* ===================== CONSTRUCTOR & INITIALIZER ===================== */

    /// @custom:oz-upgrades-unsafe-allow constructor
    constructor(
        IEscrow _escrow,
        IStrategyVaultManager _strategyVaultManager
    ) AuctionStorage(_escrow, _strategyVaultManager) {
        // Disable initializer in the context of the implementation contract
        _disableInitializers();
    }

    /**
     * @dev Initializes the address of the initial owner plus the auction parameters
     */
    function initialize(
        address _initialOwner,
        uint256 _expectedDailyReturnWei,
        uint16 _maxDiscountRate,
        uint32 _minDuration
    ) external initializer {
        _transferOwnership(_initialOwner);
        __ReentrancyGuard_init();
        expectedDailyReturnWei = _expectedDailyReturnWei;
        maxDiscountRate = _maxDiscountRate;
        minDuration = _minDuration;
    }

    /* ===================== EXTERNAL FUNCTIONS ===================== */

    /**
     * @notice Function triggered by the StrategyVaultManager or a StrategyVaultETH every time a staker deposits ETH
     * @dev It triggers the DV Auction, returns the winning cluster ID and triggers a new sub-auction
     * @dev Reverts if not enough node operators in the protocol
     * @dev Reverts if the caller is not a StrategyVaultETH contract or the StrategyVaultManager
     * @return The id of the winning cluster
     */
    function triggerAuction() external onlyStratVaultManagerOrStratVaultETH nonReentrant returns (bytes32) {

        // Check if at least one DV is ready in the main auction 
        if (_mainAuctionTree.count() < 1) revert MainAuctionEmpty();

<<<<<<< HEAD
    /**
     * @notice Function triggered by the StrategyVaultManager every time a staker deposit 32ETH and ask for a DV.
     * It allows the pre-creation of a new DV for the next staker.
     * It finds the `clusterSize` node operators with the highest auction scores and put them in a DV.
     * @dev Reverts if not enough node operators are available.
     */
    function getAuctionWinners()
        external
        onlyStategyModuleManager
        nonReentrant
        returns(IStrategyVault.Node[] memory)
    {
        // Check if enough node ops in the auction to create a DV
        require(numNodeOpsInAuction >= clusterSize, "Not enough node ops in auction");
        
        // Returns the auction winners
        return _getAuctionWinners();
=======
        // Get the winning cluster details
        (bytes32 winningClusterId, uint256 winningAvgAuctionScore) = getWinningCluster();
        _clusterDetails[winningClusterId].status = ClusterStatus.IN_CREATION;
        ClusterDetails memory winningClusterDetails = getClusterDetails(winningClusterId);

        // Remove the winning cluster from the main auction tree
        _mainAuctionTree.remove(winningClusterId, winningAvgAuctionScore);

        // If winning cluster is a newly created DV4, update dv4 sub-auction tree
        if (_bidDetails[winningClusterDetails.nodes[0].bidId].auctionType == AuctionType.JOIN_CLUSTER_4) {
            _mainUdateDv4SubAuction(winningClusterDetails.nodes);
        }

        return winningClusterId;
>>>>>>> 24125b1a
    }

    /**
     * @notice Function to determine the bid price a node operator will have to pay
     * @param _nodeOpAddr: address of the node operator who will bid
     * @param _discountRate: The desired profit margin in percentage of the operator (scale from 0 to 10000)
     * @param _timeInDays: duration of being part of a DV, in days
     * @dev Revert if `_discountRate` or `_timeInDays` don't respect the minimum values set by Byzantine.
     */
    function getPriceToPayCluster4(
        address _nodeOpAddr,
        uint16 _discountRate,
        uint32 _timeInDays
    ) external view returns (uint256) {

        // Verify the standing bid parameters
        if (_discountRate > maxDiscountRate) revert DiscountRateTooHigh();
        if (_timeInDays < minDuration) revert DurationTooShort();

        // Calculate operator's bid price
        uint256 dailyVcPrice = ByzantineAuctionMath.calculateVCPrice(expectedDailyReturnWei, _discountRate, _CLUSTER_SIZE_4);
        uint256 bidPrice = ByzantineAuctionMath.calculateBidPrice(_timeInDays, dailyVcPrice);

        // Calculate the total price to pay
        if (isWhitelisted(_nodeOpAddr)) {
            return bidPrice;
        }
        return bidPrice + _BOND;
    }

    /**
     * @notice Bid function to join a cluster of size 4. A call to that function will search the first 4 winners, calculate their average score, and put the virtual DV in the main auction.
     * Every time a new bid modify the first 4 winners, it update the main auction by removing the previous virtual DV and adding the new one.
     * @param _discountRate The desired profit margin in percentage of the operator (scale from 0 to 10000)
     * @param _timeInDays Duration of being part of a DV, in days
     * @return bidId The id of the bid
     * @dev The bid price is sent to an escrow smart contract. As long as the node operator doesn't win the auction, its bids stays in the escrow contract.
     * It is possible to ask the escrow contract to refund the bid if the operator wants to leave the protocol (call `withdrawBid`)
     * It is possible to update an existing bid parameters (call `updateBid`).
     * @dev Reverts if the bidder is not whitelisted (permissionless DV will arrive later)
     * @dev Reverts if the discount rate is too high or the duration is too short
     * @dev Reverts if the ethers sent by the node op are not enough to pay for the bid(s) (and the bond). If too many ethers has been sent the function returns the excess to the sender.
     */
    function bidCluster4(
        uint16 _discountRate,
        uint32 _timeInDays
    ) external payable nonReentrant returns (bytes32 bidId) {

        // Only whitelisted node operators can bid
        if (!isWhitelisted(msg.sender)) revert NotWhitelisted();

        // Verify the standing bid parameters
        if (_discountRate > maxDiscountRate) revert DiscountRateTooHigh();
        if (_timeInDays < minDuration) revert DurationTooShort();

        // Update `dv4AuctionNumNodeOps` if necessary
        if (_nodeOpsDetails[msg.sender].numBidsCluster4 == 0) {
            dv4AuctionNumNodeOps += 1;
        }

        /// TODO: Get the reputation score of msg.sender
        uint32 reputationScore = 1;

        // Calculate operator's bid price and score
        uint256 dailyVcPrice = ByzantineAuctionMath.calculateVCPrice(expectedDailyReturnWei, _discountRate, _CLUSTER_SIZE_4);
        uint256 bidPrice = ByzantineAuctionMath.calculateBidPrice(_timeInDays, dailyVcPrice);
        uint256 auctionScore = ByzantineAuctionMath.calculateAuctionScore(dailyVcPrice, _timeInDays, reputationScore);

        // Calculate the bid ID (hash(msg.sender, timestamp, bidType))
        bidId = keccak256(abi.encodePacked(msg.sender, block.timestamp, _CLUSTER_SIZE_4));

        // Insert the auction score in the cluster 4 sub-auction tree
        _dv4AuctionTree.insert(bidId, auctionScore);

        // Add bid to the bids mapping
        _bidDetails[bidId] = BidDetails({
            auctionScore: auctionScore,
            bidPrice: bidPrice,
            nodeOp: msg.sender,
            vcNumber: _timeInDays, /// TODO: Split the VC among the different validators (or do it in another contract)
            discountRate: _discountRate,
            auctionType: AuctionType.JOIN_CLUSTER_4
        });
        // Increment the bid number of the node op
        _nodeOpsDetails[msg.sender].numBidsCluster4 += 1;

        // Update main auction if necessary
        if (auctionScore > _dv4LatestWinningInfo.lastestWinningScore && dv4AuctionNumNodeOps >= _CLUSTER_SIZE_4) {
            _dv4UpdateMainAuction();
        }
        
        /// TODO Events
        /// emit BidPlaced(msg.sender, reputationScore, _discountRate[i], _timeInDays[i], bidPrice, auctionScores[i]);

        // Calculate the total price to pay, verify it and send it to the escrow contract
        uint256 priceToPay;
        if (isWhitelisted(msg.sender)) {
            priceToPay = bidPrice;
        } else {
            priceToPay = bidPrice + _BOND;
            _nodeOpsDetails[msg.sender].numBonds += 1;
        }
        _verifyEthSent(msg.value, priceToPay);
        _transferToEscrow(priceToPay);
    }

    /**
     * @notice Fonction to determine the price to add in the protocol if the node operator outbids. Returns 0 if he decreases its bid.
     * @notice The bid which will be updated will be the last bid with `_oldAuctionScore`
     * @param _nodeOpAddr: address of the node operator updating its bid
     * @param _oldAuctionScore: auction score of the bid to update
     * @param _newDiscountRate: discount rate (i.e the desired profit margin) in percentage (scale from 0 to 10000)
     * @param _newTimeInDays: duration of being a validator, in days
     * @dev Reverts if the node op doesn't have a bid with `_oldAuctionScore`.
     * @dev Revert if `_newDiscountRate` or `_newTimeInDays` don't respect the values set by the byzantine.
     */
    /*function getUpdateOneBidPrice(
        address _nodeOpAddr,
        uint256 _oldAuctionScore,
        uint16 _newDiscountRate,
        uint32 _newTimeInDays
    ) public view returns (uint256) {
        // Verify if `_nodeOpAddr` has at least a bid with `_oldAuctionScore`
        require (getNodeOpAuctionScoreBidPrices(_nodeOpAddr, _oldAuctionScore).length > 0, "Wrong node op auctionScore");

        // Verify the standing bid parameters
        if (_newDiscountRate > maxDiscountRate) revert DiscountRateTooHigh();
        if (_newTimeInDays < minDuration) revert DurationTooShort();

        // Get the number of bids with this `_oldAuctionScore`
        uint256 numSameBids = getNodeOpAuctionScoreBidPrices(_nodeOpAddr, _oldAuctionScore).length;

        // Get what the node op has already paid
        uint256 lastBidPrice = _nodeOpsInfo[_nodeOpAddr].auctionScoreToBidPrices[_oldAuctionScore][numSameBids - 1];

        // Calculate operator's new bid price
        uint256 newDailyVcPrice = ByzantineAuctionMath.calculateVCPrice(expectedDailyReturnWei, _newDiscountRate, clusterSize);
        uint256 newBidPrice = ByzantineAuctionMath.calculateBidPrice(_newTimeInDays, newDailyVcPrice);

        if (newBidPrice > lastBidPrice) {
            unchecked {
                return newBidPrice - lastBidPrice;
            }
        }
        return 0;
    }*/

    /**
     * @notice  Update a bid of a node operator associated to `_oldAuctionScore`. The node op will have to pay more if he outbids. 
     *          If he decreases his bid, the escrow contract will send him back the difference.
     * @notice  The bid which will be updated will be the last bid with `_oldAuctionScore`
     * @param _oldAuctionScore: auction score of the bid to update
     * @param _newDiscountRate: new discount rate (i.e the desired profit margin) in percentage (scale from 0 to 10000)
     * @param _newTimeInDays: new duration of being a validator, in days
     * @dev Reverts if the node op doesn't have a bid with `_oldAuctionScore`.
     * @dev Reverts if the transfer of the funds to the Escrow contract failed.
     * @dev Revert if `_newDiscountRate` or `_newTimeInDays` don't respect the values set by the byzantine.
     */
    /*function updateOneBid(
        uint256 _oldAuctionScore,
        uint16 _newDiscountRate,
        uint32 _newTimeInDays
    ) external payable nonReentrant returns (uint256){
        // Verify if the sender has at least a bid with `_oldAuctionScore`
        require (getNodeOpAuctionScoreBidPrices(msg.sender, _oldAuctionScore).length > 0, "Wrong node op auctionScore");

        // Verify the standing bid parameters
        if (_newDiscountRate > maxDiscountRate) revert DiscountRateTooHigh();
        if (_newTimeInDays < minDuration) revert DurationTooShort();

        // Convert msg.sender address in bytes32
        bytes32 bidder = bytes32(uint256(uint160(msg.sender)));

        // Get the number of bids with this `_oldAuctionScore`
        uint256 numSameBids = getNodeOpAuctionScoreBidPrices(msg.sender, _oldAuctionScore).length;

        // Get last bid price associated to `_oldAuctionScore`. That bid will be updated
        uint256 lastBidPrice = _nodeOpsInfo[msg.sender].auctionScoreToBidPrices[_oldAuctionScore][numSameBids - 1];

        // Update auction tree (if necessary) and node ops details mappings
        if (numSameBids == 1) {
            _auctionTree.remove(bidder, _oldAuctionScore);
            delete _nodeOpsInfo[msg.sender].auctionScoreToBidPrices[_oldAuctionScore];
            delete _nodeOpsInfo[msg.sender].auctionScoreToVcNumbers[_oldAuctionScore];
        } else {
            _nodeOpsInfo[msg.sender].auctionScoreToBidPrices[_oldAuctionScore].pop();
            _nodeOpsInfo[msg.sender].auctionScoreToVcNumbers[_oldAuctionScore].pop();
        }

        /// TODO: Get the reputation score of msg.sender
        uint32 reputationScore = 1;

        /// @notice Calculate operator's new bid price and new auction score
        uint256 newDailyVcPrice = ByzantineAuctionMath.calculateVCPrice(expectedDailyReturnWei, _newDiscountRate, clusterSize);
        uint256 newBidPrice = ByzantineAuctionMath.calculateBidPrice(_newTimeInDays, newDailyVcPrice);
        uint256 newAuctionScore = ByzantineAuctionMath.calculateAuctionScore(newDailyVcPrice, _newTimeInDays, reputationScore);

        // Verify if new Auction score doesn't already exist
        if (!_auctionTree.keyExists(bidder, newAuctionScore)) {
            _auctionTree.insert(bidder, newAuctionScore);
        }
        _nodeOpsInfo[msg.sender].auctionScoreToBidPrices[newAuctionScore].push(newBidPrice);
        _nodeOpsInfo[msg.sender].auctionScoreToVcNumbers[newAuctionScore].push(_newTimeInDays);      

        // Verify the price to pay for the new bid
        if (newBidPrice > lastBidPrice) {
            uint256 ethersToAdd;
            unchecked { ethersToAdd = newBidPrice - lastBidPrice; }
            // Verify if the sender has sent the difference
            if (msg.value < ethersToAdd) revert NotEnoughEtherSent();
            // If to many ethers has been sent, refund the sender
            uint256 amountToRefund;
            unchecked { amountToRefund = msg.value - ethersToAdd; }
            if (amountToRefund > 0) {
                payable(msg.sender).transfer(amountToRefund);
            }
            // Transfer the ethers in the escrow contract
            (bool success,) = address(escrow).call{value: ethersToAdd}("");
            if (!success) revert EscrowTransferFailed();
        } else {
            // Knowing that the node op doesn't have to pay more, send him back the diffence
            if (msg.value > 0) {
                payable(msg.sender).transfer(msg.value);
            }
            uint256 ethersToSendBack;
            unchecked {
                ethersToSendBack = lastBidPrice - newBidPrice;
            }
            // Ask the Escrow to send back the ethers
            escrow.refund(msg.sender, ethersToSendBack);
        }

        emit BidUpdated(msg.sender, reputationScore, _oldAuctionScore, _newTimeInDays, _newDiscountRate, newBidPrice, newAuctionScore);

        return newAuctionScore;

    }*/

    /**
     * @notice Allow a node operator to withdraw a specific bid (through its auction score).
     * The withdrawer will be refund its bid price plus (the bond of he paid it).
     * @param _auctionScore: auction score of the bid to withdraw. Will withdraw the last bid with this score.
     */
    /*function withdrawBid(uint256 _auctionScore) external {
        // Verify if the sender has at least a bid with `_auctionScore`
        require (getNodeOpAuctionScoreBidPrices(msg.sender, _auctionScore).length > 0, "Wrong node op auctionScore");

        // Convert msg.sender address in bytes32
        bytes32 bidder = bytes32(uint256(uint160(msg.sender)));

        // Get the number of bids with this `_auctionScore`
        uint256 numSameBids = getNodeOpAuctionScoreBidPrices(msg.sender, _auctionScore).length;

        // Get last bid price associated to `_auctionScore`. That bid will be updated
        uint256 bidToRefund = _nodeOpsInfo[msg.sender].auctionScoreToBidPrices[_auctionScore][numSameBids - 1];

        // Update auction tree (if necessary) and node ops details mappings
        if (numSameBids == 1) {
            _auctionTree.remove(bidder, _auctionScore);
            delete _nodeOpsInfo[msg.sender].auctionScoreToBidPrices[_auctionScore];
            delete _nodeOpsInfo[msg.sender].auctionScoreToVcNumbers[_auctionScore];
        } else {
            _nodeOpsInfo[msg.sender].auctionScoreToBidPrices[_auctionScore].pop();
            _nodeOpsInfo[msg.sender].auctionScoreToVcNumbers[_auctionScore].pop();
        }
        _nodeOpsInfo[msg.sender].numBids -= 1;
        // Decrease the number of node ops in the auction if the winner has no more bids
        if (_nodeOpsInfo[msg.sender].numBids == 0) --numNodeOpsInAuction;

        // Ask the Escrow contract to refund the node op
        if (isWhitelisted(msg.sender)) {
            escrow.refund(msg.sender, bidToRefund);
        } else {
            escrow.refund(msg.sender, bidToRefund + _BOND);
        }

        emit BidWithdrawn(msg.sender, _auctionScore);
    }*/

    /* ===================== VIEW FUNCTIONS ===================== */

    /// @notice Returns true if `_nodeOpAddr` is whitelisted, false otherwise.
    function isWhitelisted(address _nodeOpAddr) public view returns (bool) {
        return _nodeOpsDetails[_nodeOpAddr].isWhitelisted;
    }

    /// @notice Returns the number of DVs in the main auction
    function getNumDVInAuction() public view returns (uint256) {
        return _mainAuctionTree.count();
    }

    /**
     * @notice Returns the details of a specific bid
     * @param _bidId The unique identifier of the bid
     * @return BidDetails struct containing the bid details
     */
    function getBidDetails(bytes32 _bidId) public view returns (BidDetails memory) {
        return _bidDetails[_bidId];
    }

    /**
     * @notice Returns the details of a specific cluster
     * @param _clusterId The unique identifier of the cluster
     * @return ClusterDetails struct containing the cluster details
     */
    function getClusterDetails(bytes32 _clusterId) public view returns (ClusterDetails memory) {
        return _clusterDetails[_clusterId];
    }

    /**
     * @notice Returns the id of the cluster with the highest average auction score
     * @dev Returns (bytes32(0), 0) if main tree is empty
     */
    function getWinningCluster() public view returns (bytes32 winningClusterId, uint256 highestAvgAuctionScore) {
        highestAvgAuctionScore = _mainAuctionTree.last();
        if (highestAvgAuctionScore == 0) {
            winningClusterId = bytes32(0);
        } else {
            winningClusterId = _mainAuctionTree.valueKeyAtIndex(highestAvgAuctionScore, 0);
        }
    }

    /* ======================= OWNER FUNCTIONS ======================= */

    /**
     * @notice Add node operators to the whitelist
     * @param _nodeOpAddrs: A dynamique array of the addresses to whitelist
     */
    function whitelistNodeOps(address[] calldata _nodeOpAddrs) external onlyOwner {
        for (uint256 i = 0; i < _nodeOpAddrs.length;) {
            _nodeOpsDetails[_nodeOpAddrs[i]].isWhitelisted = true;
            unchecked {
                ++i;
            }
        }
    }

    /**
     * @notice Remove a node operator to the the whitelist.
     * @param _nodeOpAddr: the node operator to remove from whitelist.
     * @dev Revert if the node operator is not whitelisted.
     */
    /*function removeNodeOpFromWhitelist(address _nodeOpAddr) external onlyOwner {
        if (!isWhitelisted(_nodeOpAddr)) revert NotWhitelisted();
        _nodeOpsWhitelist[_nodeOpAddr] = false;
    }*/

    /**
     * @notice Update the expected daily PoS rewards variable (in Wei)
     * @dev This function is callable only by the Auction contract's owner
     * @param _newExpectedDailyReturnWei: the new expected daily return of Ethereum staking (in wei)
     */
    function updateExpectedDailyReturnWei(uint256 _newExpectedDailyReturnWei) external onlyOwner {
        expectedDailyReturnWei = _newExpectedDailyReturnWei;
    }

    /**
     * @notice Update the minimum validation duration
     * @dev This function is callable only by the Auction contract's owner
     * @param _newMinDuration: the new minimum duration of being a validator in a DV (in days)
     */
    function updateMinDuration(uint32 _newMinDuration) external onlyOwner {
        minDuration = _newMinDuration;
    }

    /**
     * @notice Update the maximum discount rate
     * @dev This function is callable only by the Auction contract's owner
     * @param _newMaxDiscountRate: the new maximum discount rate (i.e the max profit margin of node op) (from 0 to 10000 -> 100%)
     */
<<<<<<< HEAD
    function _getAuctionWinners() internal returns (IStrategyVault.Node[] memory) {

        // Create the Node structure array for the Strategy Vault
        IStrategyVault.Node[] memory auctionWinners = new IStrategyVault.Node[](clusterSize);
=======
    function updateMaxDiscountRate(uint16 _newMaxDiscountRate) external onlyOwner {
        maxDiscountRate = _newMaxDiscountRate;
    }

    /* ======================= PRIVATE FUNCTIONS ======================= */

    function _dv4UpdateMainAuction() private {

        // Create the Node structure array for the Strategy Module
        NodeDetails[] memory dv4Winners = new NodeDetails[](_CLUSTER_SIZE_4);
>>>>>>> 24125b1a

        // 4 best auctionScores array
        uint256[] memory bestAuctionScores = new uint256[](_CLUSTER_SIZE_4);

        // 4 winners address array
        address[] memory winnersAddr = new address[](_CLUSTER_SIZE_4);

        uint256 winnerCount;
        bytes32 bidId;
        uint256 frozenAuctionScore;
        bool winnerExists;

        // Find the sub-auction 4 winners
        while (winnerCount < _CLUSTER_SIZE_4) {
            // Fill bestAuctionScores array
            if (winnerCount == 0) {
                bestAuctionScores[winnerCount] = _dv4AuctionTree.last();
            } else {
                bestAuctionScores[winnerCount] = _dv4AuctionTree.prev(frozenAuctionScore);
            }

            (,,,,uint256 numSameBids,) = _dv4AuctionTree.getNode(bestAuctionScores[winnerCount]);

            frozenAuctionScore = bestAuctionScores[winnerCount];
            for (uint256 i = 0; i < numSameBids && winnerCount < _CLUSTER_SIZE_4;) {
                bidId = _dv4AuctionTree.valueKeyAtIndex(frozenAuctionScore, i);

                // Verify if the `winnerAddr` isn't already in the array
                winnerExists = false;
                for (uint256 j = 0; j < winnerCount;) {
                    if (_bidDetails[bidId].nodeOp == winnersAddr[j]) {
                        winnerExists = true;
                        break;
                    }
                    unchecked {
                        ++j;
                    }
                }

                // Save winner's details
                if (!winnerExists) {
<<<<<<< HEAD
                    // Unlock the winner's bid price from the escrow
                    escrow.releaseFunds(_nodeOpsInfo[winnerAddr].auctionScoreToBidPrices[bestAuctionScores[i]][numSameBids - 1]);

                    // Create Node structure for the Strategy Vault
                    auctionWinners[count] = IStrategyVault.Node(
                        _nodeOpsInfo[winnerAddr].auctionScoreToVcNumbers[bestAuctionScores[i]][numSameBids - 1], // Validation Credits number associated to the auction score
                        _nodeOpsInfo[winnerAddr].reputationScore, // Reputation score of the node
                        winnerAddr // Winner address
                    );
                    ++count;

                    // Update auction tree (if necessary) and node ops details mappings
                    if (numSameBids == 1) {
                        _auctionTree.remove(winnerKey, bestAuctionScores[i]);
                        delete _nodeOpsInfo[winnerAddr].auctionScoreToBidPrices[bestAuctionScores[i]];
                        delete _nodeOpsInfo[winnerAddr].auctionScoreToVcNumbers[bestAuctionScores[i]];
                    } else {
                        _nodeOpsInfo[winnerAddr].auctionScoreToBidPrices[bestAuctionScores[i]].pop();
                        _nodeOpsInfo[winnerAddr].auctionScoreToVcNumbers[bestAuctionScores[i]].pop();
                        ++l;
                    }
                    _nodeOpsInfo[winnerAddr].numBids -= 1;

                    // Decrease the number of node ops in the auction if the winner has no more bids
                    if (_nodeOpsInfo[winnerAddr].numBids == 0) --numNodeOpsInAuction;
                    
                    emit WinnerJoinedDV(winnerAddr, bestAuctionScores[i]);

                    // End function if enough winners
                    if (count == clusterSize) return auctionWinners;
=======
                    winnersAddr[winnerCount] = _bidDetails[bidId].nodeOp;
                    dv4Winners[winnerCount].bidId = bidId;
                    dv4Winners[winnerCount].currentVCNumber = _bidDetails[bidId].vcNumber;
                    if (i > 0) bestAuctionScores[winnerCount] = bestAuctionScores[winnerCount - 1];
                    ++winnerCount;
>>>>>>> 24125b1a
                }

                unchecked {
                    ++i;
                }
            }
        }

        // Calculate the average auction score and cluster ID
        uint256 averageAuctionScore = ByzantineAuctionMath.calculateAverageAuctionScore(bestAuctionScores);
        bytes32 clusterId = ByzantineAuctionMath.generateClusterId(block.timestamp, winnersAddr, averageAuctionScore);        

        // Update main auction
        _updateMainAuctionTree(clusterId, averageAuctionScore);

        // Update cluster mapping
        _createClusterDetails(clusterId, averageAuctionScore, dv4Winners);

        // Update the lastest winning info
        _dv4LatestWinningInfo.lastestWinningScore = bestAuctionScores[_CLUSTER_SIZE_4 - 1];
        _dv4LatestWinningInfo.latestWinningClusterId = clusterId;
    }

    /// @notice Called if a winning DV comes from the dv4 sub-auction
    function _mainUdateDv4SubAuction(NodeDetails[] memory _nodesToRemove) private {

        // Reset the latest winning info
        _dv4LatestWinningInfo.lastestWinningScore = 0;
        _dv4LatestWinningInfo.latestWinningClusterId = bytes32(0);

        for (uint256 i = 0; i < _nodesToRemove.length;) {
            // Remove the winning node operator bid from the dv4 sub-auction tree
            _dv4AuctionTree.remove(_nodesToRemove[i].bidId, _bidDetails[_nodesToRemove[i].bidId].auctionScore);
            // Update the bids number of the node op in dv4 sub-auction
            _nodeOpsDetails[_bidDetails[_nodesToRemove[i].bidId].nodeOp].numBidsCluster4 -= 1;
            // Update the number of node ops in dv4 sub-auction if necessary
            if (_nodeOpsDetails[_bidDetails[_nodesToRemove[i].bidId].nodeOp].numBidsCluster4 == 0) dv4AuctionNumNodeOps -= 1;
            unchecked {
                ++i;
            }
        }
        
        // If enough operators in dv4 sub-auction, update main tree
        if (dv4AuctionNumNodeOps >= _CLUSTER_SIZE_4) _dv4UpdateMainAuction();
    }

    /// @notice Update the main auction tree by adding a new virtual cluster and removing the old one
    function _updateMainAuctionTree(bytes32 _newClusterId, uint256 _newAvgAuctionScore) private {
        if (_dv4LatestWinningInfo.latestWinningClusterId != bytes32(0)) {
            uint256 lastAverageAuctionScore = _clusterDetails[_dv4LatestWinningInfo.latestWinningClusterId].averageAuctionScore;
            _mainAuctionTree.remove(_dv4LatestWinningInfo.latestWinningClusterId, lastAverageAuctionScore);
            delete _clusterDetails[_dv4LatestWinningInfo.latestWinningClusterId];
        }
        _mainAuctionTree.insert(_newClusterId, _newAvgAuctionScore);
    }

    /// @notice Create a new entry in the `_clusterDetails` mapping
    function _createClusterDetails(bytes32 _clusterId, uint256 _averageAuctionScore, NodeDetails[] memory _nodes) private {
        _clusterDetails[_clusterId].averageAuctionScore = _averageAuctionScore;
        for (uint256 i = 0; i < _CLUSTER_SIZE_4;) {
            _clusterDetails[_clusterId].nodes.push(_nodes[i]);
            unchecked {
                ++i;
            }
        }
    }

    /// @notice Verify if the bidder has sent enough ethers. Refund the excess if it's the case.
    function _verifyEthSent(uint256 _ethSent, uint256 _priceToPay) private {
        if (_ethSent < _priceToPay) revert NotEnoughEtherSent();

        // If too many ethers have been sent, refund the sender
        uint256 amountToRefund = _ethSent - _priceToPay;
        if (amountToRefund > 0) {
            (bool success, ) = msg.sender.call{value: amountToRefund}("");
            if (!success) revert RefundFailed();
        }
    }

    /// @notice Transfer `_priceToPay` to the Escrow contract
    function _transferToEscrow(uint256 _priceToPay) private {
        (bool success,) = address(escrow).call{value: _priceToPay}("");
        if (!success) revert EscrowTransferFailed();
    }

    /* ===================== MODIFIERS ===================== */

<<<<<<< HEAD
    modifier onlyStategyModuleManager() {
        if (msg.sender != address(strategyVaultManager)) revert OnlyStrategyVaultManager();
=======
    modifier onlyStratVaultManagerOrStratVaultETH() {
        if (msg.sender != address(strategyModuleManager)) {
            /// TODO Verify if msg.sender is a StratVaultETH through a StrategyModuleManager function
            revert OnlyStratVaultManagerOrStratVaultETH();
        }
>>>>>>> 24125b1a
        _;
    }

}<|MERGE_RESOLUTION|>--- conflicted
+++ resolved
@@ -61,25 +61,6 @@
         // Check if at least one DV is ready in the main auction 
         if (_mainAuctionTree.count() < 1) revert MainAuctionEmpty();
 
-<<<<<<< HEAD
-    /**
-     * @notice Function triggered by the StrategyVaultManager every time a staker deposit 32ETH and ask for a DV.
-     * It allows the pre-creation of a new DV for the next staker.
-     * It finds the `clusterSize` node operators with the highest auction scores and put them in a DV.
-     * @dev Reverts if not enough node operators are available.
-     */
-    function getAuctionWinners()
-        external
-        onlyStategyModuleManager
-        nonReentrant
-        returns(IStrategyVault.Node[] memory)
-    {
-        // Check if enough node ops in the auction to create a DV
-        require(numNodeOpsInAuction >= clusterSize, "Not enough node ops in auction");
-        
-        // Returns the auction winners
-        return _getAuctionWinners();
-=======
         // Get the winning cluster details
         (bytes32 winningClusterId, uint256 winningAvgAuctionScore) = getWinningCluster();
         _clusterDetails[winningClusterId].status = ClusterStatus.IN_CREATION;
@@ -94,7 +75,6 @@
         }
 
         return winningClusterId;
->>>>>>> 24125b1a
     }
 
     /**
@@ -465,12 +445,6 @@
      * @dev This function is callable only by the Auction contract's owner
      * @param _newMaxDiscountRate: the new maximum discount rate (i.e the max profit margin of node op) (from 0 to 10000 -> 100%)
      */
-<<<<<<< HEAD
-    function _getAuctionWinners() internal returns (IStrategyVault.Node[] memory) {
-
-        // Create the Node structure array for the Strategy Vault
-        IStrategyVault.Node[] memory auctionWinners = new IStrategyVault.Node[](clusterSize);
-=======
     function updateMaxDiscountRate(uint16 _newMaxDiscountRate) external onlyOwner {
         maxDiscountRate = _newMaxDiscountRate;
     }
@@ -481,7 +455,6 @@
 
         // Create the Node structure array for the Strategy Module
         NodeDetails[] memory dv4Winners = new NodeDetails[](_CLUSTER_SIZE_4);
->>>>>>> 24125b1a
 
         // 4 best auctionScores array
         uint256[] memory bestAuctionScores = new uint256[](_CLUSTER_SIZE_4);
@@ -523,44 +496,11 @@
 
                 // Save winner's details
                 if (!winnerExists) {
-<<<<<<< HEAD
-                    // Unlock the winner's bid price from the escrow
-                    escrow.releaseFunds(_nodeOpsInfo[winnerAddr].auctionScoreToBidPrices[bestAuctionScores[i]][numSameBids - 1]);
-
-                    // Create Node structure for the Strategy Vault
-                    auctionWinners[count] = IStrategyVault.Node(
-                        _nodeOpsInfo[winnerAddr].auctionScoreToVcNumbers[bestAuctionScores[i]][numSameBids - 1], // Validation Credits number associated to the auction score
-                        _nodeOpsInfo[winnerAddr].reputationScore, // Reputation score of the node
-                        winnerAddr // Winner address
-                    );
-                    ++count;
-
-                    // Update auction tree (if necessary) and node ops details mappings
-                    if (numSameBids == 1) {
-                        _auctionTree.remove(winnerKey, bestAuctionScores[i]);
-                        delete _nodeOpsInfo[winnerAddr].auctionScoreToBidPrices[bestAuctionScores[i]];
-                        delete _nodeOpsInfo[winnerAddr].auctionScoreToVcNumbers[bestAuctionScores[i]];
-                    } else {
-                        _nodeOpsInfo[winnerAddr].auctionScoreToBidPrices[bestAuctionScores[i]].pop();
-                        _nodeOpsInfo[winnerAddr].auctionScoreToVcNumbers[bestAuctionScores[i]].pop();
-                        ++l;
-                    }
-                    _nodeOpsInfo[winnerAddr].numBids -= 1;
-
-                    // Decrease the number of node ops in the auction if the winner has no more bids
-                    if (_nodeOpsInfo[winnerAddr].numBids == 0) --numNodeOpsInAuction;
-                    
-                    emit WinnerJoinedDV(winnerAddr, bestAuctionScores[i]);
-
-                    // End function if enough winners
-                    if (count == clusterSize) return auctionWinners;
-=======
                     winnersAddr[winnerCount] = _bidDetails[bidId].nodeOp;
                     dv4Winners[winnerCount].bidId = bidId;
                     dv4Winners[winnerCount].currentVCNumber = _bidDetails[bidId].vcNumber;
                     if (i > 0) bestAuctionScores[winnerCount] = bestAuctionScores[winnerCount - 1];
                     ++winnerCount;
->>>>>>> 24125b1a
                 }
 
                 unchecked {
@@ -648,16 +588,11 @@
 
     /* ===================== MODIFIERS ===================== */
 
-<<<<<<< HEAD
-    modifier onlyStategyModuleManager() {
-        if (msg.sender != address(strategyVaultManager)) revert OnlyStrategyVaultManager();
-=======
     modifier onlyStratVaultManagerOrStratVaultETH() {
         if (msg.sender != address(strategyModuleManager)) {
             /// TODO Verify if msg.sender is a StratVaultETH through a StrategyModuleManager function
             revert OnlyStratVaultManagerOrStratVaultETH();
         }
->>>>>>> 24125b1a
         _;
     }
 
