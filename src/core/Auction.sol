--- conflicted
+++ resolved
@@ -76,20 +76,13 @@
 
         // deploy the Split contract and update ClusterDetails
         address splitAddr = pushSplitFactory.createSplit(splitParams, owner(), owner());
-<<<<<<< HEAD
-=======
         address eigenPodAddr = strategyVaultManager.getPodByStratVaultAddr(msg.sender);
->>>>>>> 9b28cea4
         _clusterDetails[winningClusterId].splitAddr = splitAddr;
 
         // Update the corresponding sub-auction tree
         _mainUdateSubAuction(winningClusterDetails.nodes, winningClusterId, _bidDetails[winningClusterDetails.nodes[0].bidId].auctionType);
 
-<<<<<<< HEAD
-        emit ClusterCreated(winningClusterId, winningAvgAuctionScore, splitAddr);
-=======
         emit ClusterCreated(winningClusterId, winningAvgAuctionScore, msg.sender, splitAddr, eigenPodAddr);
->>>>>>> 9b28cea4
 
         return winningClusterId;
     }
@@ -278,11 +271,7 @@
         bytes32 _bidId,
         uint16 _newDiscountRate,
         uint32 _newTimeInDays
-<<<<<<< HEAD
-    ) external payable nonReentrant returns (bytes32 newBidId) {
-=======
     ) external payable nonReentrant {
->>>>>>> 9b28cea4
         // Verify if the sender update one of its bids
         if (_bidDetails[_bidId].nodeOp != msg.sender) revert SenderNotBidder();
 
@@ -306,25 +295,6 @@
             newBidPrice = ByzantineAuctionMath.calculateBidPrice(_newTimeInDays, newDailyVcPrice);
             newAuctionScore = ByzantineAuctionMath.calculateAuctionScore(newDailyVcPrice, _newTimeInDays, reputationScore);
 
-<<<<<<< HEAD
-            // Calculate the bid ID (hash(msg.sender, timestamp, bidType))
-            newBidId = keccak256(abi.encodePacked(msg.sender, block.timestamp, _CLUSTER_SIZE_4));
-
-            // Update the cluster 4 sub-auction tree
-            _dv4AuctionTree.remove(_bidId, bidToUpdate.auctionScore);
-            _dv4AuctionTree.insert(newBidId, newAuctionScore);
-
-            // Update the bids mapping
-            delete _bidDetails[_bidId];
-            _bidDetails[newBidId] = BidDetails({
-                auctionScore: newAuctionScore,
-                bidPrice: newBidPrice,
-                nodeOp: msg.sender,
-                vcNumber: _newTimeInDays,
-                discountRate: _newDiscountRate,
-                auctionType: AuctionType.JOIN_CLUSTER_4
-            });
-=======
             // Update the cluster 4 sub-auction tree
             _dv4AuctionTree.remove(_bidId, bidToUpdate.auctionScore);
             _dv4AuctionTree.insert(_bidId, newAuctionScore);
@@ -334,7 +304,6 @@
             _bidDetails[_bidId].bidPrice = newBidPrice;
             _bidDetails[_bidId].vcNumber = _newTimeInDays;
             _bidDetails[_bidId].discountRate = _newDiscountRate;
->>>>>>> 9b28cea4
 
             // Update main auction if:
             //      1. The new bid auction score is higher than the current sub-auction latest winning score
@@ -364,11 +333,7 @@
             escrow.refund(msg.sender, priceDiff);
         }
 
-<<<<<<< HEAD
-        emit BidUpdated(msg.sender, _bidId, newBidId, _newDiscountRate, _newTimeInDays, newBidPrice, newAuctionScore);
-=======
         emit BidUpdated(msg.sender, _bidId, _newDiscountRate, _newTimeInDays, newBidPrice, newAuctionScore);
->>>>>>> 9b28cea4
 
     }
 
