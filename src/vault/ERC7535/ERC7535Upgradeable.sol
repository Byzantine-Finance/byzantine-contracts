// SPDX-License-Identifier: MIT
pragma solidity ^0.8.20;

import {Initializable} from "@openzeppelin-upgrades/contracts/proxy/utils/Initializable.sol";
import {IERC20MetadataUpgradeable} from "@openzeppelin-upgrades/contracts/token/ERC20/extensions/IERC20MetadataUpgradeable.sol";
import {ERC20Upgradeable} from "@openzeppelin-upgrades/contracts/token/ERC20/ERC20Upgradeable.sol";
import {MathUpgradeable} from "@openzeppelin-upgrades/contracts/utils/math/MathUpgradeable.sol";
import {IERC7535Upgradeable} from "./IERC7535Upgradeable.sol";

/**
 * @title ERC-7535: Native Asset ERC-4626 Tokenized Vault - https://eips.ethereum.org/EIPS/eip-7535
 * @author Byzantine-Finance
 * @notice ERC-4626 Tokenized Vaults with Ether (Native Asset) as the underlying asset
 * @notice OpenZeppelin Upgradeable version of ERC7535
 */
abstract contract ERC7535Upgradeable is Initializable, ERC20Upgradeable, IERC7535Upgradeable {
    using MathUpgradeable for uint256;

    /**
<<<<<<< HEAD
     * @dev Attempted to deposit more assets than the max amount for `receiver`.
     */
    error ERC7535ExceededMaxDeposit(address receiver, uint256 assets, uint256 max);

    /**
     * @dev Attempted to mint more shares than the max amount for `receiver`.
     */
    error ERC7535ExceededMaxMint(address receiver, uint256 shares, uint256 max);

    /**
     * @dev Attempted to withdraw more assets than the max amount for `receiver`.
     */
    error ERC7535ExceededMaxWithdraw(address owner, uint256 assets, uint256 max);

    /**
     * @dev Attempted to redeem more shares than the max amount for `receiver`.
     */
    error ERC7535ExceededMaxRedeem(address owner, uint256 shares, uint256 max);

    /**
     * @dev Attempted to deposit less assets than required.
     */
    error InsufficientAssets(uint256 assetsRequired, uint256 assetsProvided);
    
    /**
     * @dev Public function for initializing the ERC7535 contract.
     */
    function initialize() public initializer() {
        __ERC7535_init();
    }
    
    /**
=======
>>>>>>> b48dd72c
     * @dev Initializes the ERC7535 contract. Add calls for initializers of parent contracts here.
     */
    function __ERC7535_init() internal onlyInitializing {
        __ERC7535_init_unchained();
    }

    /**
     * @dev Contains initialization logic specific to this contract.
     */
    function __ERC7535_init_unchained() internal onlyInitializing {
    }

    // /**
    //  * @dev Attempts to fetch the asset decimals. A return value of false indicates that the attempt failed in some way.
    //  */
    // function _tryGetAssetDecimals(IERC20Upgradeable asset_) private view returns (bool, uint8) {
    //     (bool success, bytes memory encodedDecimals) = address(asset_).staticcall(
    //         abi.encodeWithSelector(IERC20MetadataUpgradeable.decimals.selector)
    //     );
    //     if (success && encodedDecimals.length >= 32) {
    //         uint256 returnedDecimals = abi.decode(encodedDecimals, (uint256));
    //         if (returnedDecimals <= type(uint8).max) {
    //             return (true, uint8(returnedDecimals));
    //         }
    //     }
    //     return (false, 0);
    // }

    /**
     * @dev Decimals are computed by adding the decimal offset on top of the underlying asset's decimals. This
     * "original" value is cached during construction of the vault contract. If this read operation fails (e.g., the
     * asset has not been created yet), a default of 18 is used to represent the underlying asset's decimals.
     *
     * See {IERC20Metadata-decimals}.
     */
    function decimals() public view virtual override(IERC20MetadataUpgradeable, ERC20Upgradeable) returns (uint8) {
        return 18 + _decimalsOffset();
    }

    /**
     * @dev See {IERC7535-asset}.
     */
    function asset() public view virtual returns (address) {
        return address(0xEeeeeEeeeEeEeeEeEeEeeEEEeeeeEeeeeeeeEEeE);
    }

    /**
     * @dev See {IERC7535-totalAssets}.
     */
    function totalAssets() public view virtual returns (uint256) {
        return address(this).balance;
    }

    /**
     * @dev See {IERC7535-convertToShares}.
     */
    function convertToShares(uint256 assets) public view virtual returns (uint256) {
        return _convertToShares(assets, MathUpgradeable.Rounding.Down);
    }

    /**
     * @dev See {IERC7535-convertToAssets}.
     */
    function convertToAssets(uint256 shares) public view virtual returns (uint256) {
        return _convertToAssets(shares, MathUpgradeable.Rounding.Down);
    }

    /**
     * @dev See {IERC7535-maxDeposit}.
     */
    function maxDeposit(address) public view virtual returns (uint256) {
        return type(uint256).max;
    }

    /**
     * @dev See {IERC7535-maxMint}.
     */
    function maxMint(address) public view virtual returns (uint256) {
        return type(uint256).max;
    }

    /**
     * @dev See {IERC7535-maxWithdraw}.
     */
    function maxWithdraw(address owner) public view virtual returns (uint256) {
        return _convertToAssets(balanceOf(owner), MathUpgradeable.Rounding.Down);
    }

    /**
     * @dev See {IERC7535-maxRedeem}.
     */
    function maxRedeem(address owner) public view virtual returns (uint256) {
        return balanceOf(owner);
    }

    /**
     * @dev See {IERC7535-previewDeposit}.
     */
    function previewDeposit(uint256 assets) public view virtual returns (uint256) {
        return _convertToShares(assets, MathUpgradeable.Rounding.Down);
    }

    /**
     * @dev See {IERC7535-previewMint}.
     */
    function previewMint(uint256 shares) public view virtual returns (uint256) {
        return _convertToAssets(shares, MathUpgradeable.Rounding.Up);
    }

    /**
     * @dev See {IERC7535-previewWithdraw}.
     */
    function previewWithdraw(uint256 assets) public view virtual returns (uint256) {
        return _convertToShares(assets, MathUpgradeable.Rounding.Up);
    }

    /**
     * @dev See {IERC7535-previewRedeem}.
     */
    function previewRedeem(uint256 shares) public view virtual returns (uint256) {
        return _convertToAssets(shares, MathUpgradeable.Rounding.Down);
    }

    /**
     * @dev See {IERC7535-deposit}.
     */
    function deposit(uint256 assets, address receiver) public payable virtual returns (uint256) {
<<<<<<< HEAD
        if (assets != msg.value) revert AssetsShouldBeEqualToMsgVaule();
=======
        // Check if the sent ETH (msg.value) is equal to the assets
        if (assets != msg.value) revert ERC7535AssetsShouldBeEqualToMsgVaule();
>>>>>>> b48dd72c
        
        uint256 maxAssets = maxDeposit(receiver);
        if (assets > maxAssets) {
            revert ERC7535ExceededMaxDeposit(receiver, assets, maxAssets);
        }

<<<<<<< HEAD
        uint256 shares;

        // For the first deposit, return the number of assets as shares
        if (totalAssets() == 0 || totalSupply() == 0) {
            shares = assets;
        } else {
            uint256 supply = totalSupply() + 10 ** _decimalsOffset(); // Supply includes virtual reserves
            uint256 totalAssetsAfterDeposit = totalAssets() + 1; // Add 1 to avoid division by zero
            uint256 totalAssetsBeforeDeposit = totalAssetsAfterDeposit - assets; // Subtract the deposit from the total assets to ensure ERC7535 performs like ERC4626
            shares = assets.mulDiv(supply, totalAssetsBeforeDeposit, MathUpgradeable.Rounding.Down);
        }
=======
        uint256 shares = previewDeposit(assets);
>>>>>>> b48dd72c
        
        _deposit(_msgSender(), receiver, assets, shares);

        return shares;
    }

    /**
     * @dev See {IERC7535-mint}.
     *
     * As opposed to {deposit}, minting is allowed even if the vault is in a state where the price of a share is zero.
     * In this case, the shares will be minted without requiring any assets to be deposited.
     */
    function mint(uint256 shares, address receiver) public payable virtual returns (uint256) {
        uint256 maxShares = maxMint(receiver);
        if (shares > maxShares) {
            revert ERC7535ExceededMaxMint(receiver, shares, maxShares);
        }

        uint256 assets;
        // For the first mint, return the number of assets as shares
        if (totalAssets() == 0 || totalSupply() == 0) {
            assets = shares;
        } else {
            uint256 supply = totalSupply() + 10 ** _decimalsOffset(); // Supply includes virtual reserves
            uint256 totalAssetsAfterMint = totalAssets() + 1; // Add 1 to avoid division by zero
            uint256 totalAssetsBeforeMint = totalAssetsAfterMint - msg.value; // Subtract the deposit from the total assets to ensure ERC7535 performs like ERC4626
            assets = shares.mulDiv(totalAssetsBeforeMint, supply, MathUpgradeable.Rounding.Up);
        }

<<<<<<< HEAD
        // Check if the sent ETH (msg.value) is sufficient to mint the requested shares
        if (msg.value < assets) revert InsufficientAssets(assets, msg.value);
=======
        // Check if the sent ETH (msg.value) is equal to the assets
        if (assets != msg.value) revert ERC7535AssetsShouldBeEqualToMsgVaule();
>>>>>>> b48dd72c

        _deposit(_msgSender(), receiver, assets, shares);

        return assets;
    }

    /**
     * @dev See {IERC7535-withdraw}.
     */
    function withdraw(uint256 assets, address receiver, address owner) public virtual returns (uint256) {
        uint256 maxAssets = maxWithdraw(owner);
        if (assets > maxAssets) {
            revert ERC7535ExceededMaxWithdraw(owner, assets, maxAssets);
        }

        uint256 shares = previewWithdraw(assets);
        _withdraw(_msgSender(), receiver, owner, assets, shares);

        return shares;
    }

    /**
     * @dev See {IERC7535-redeem}.
     */
    function redeem(uint256 shares, address receiver, address owner) public virtual returns (uint256) {
        uint256 maxShares = maxRedeem(owner);
        if (shares > maxShares) {
            revert ERC7535ExceededMaxRedeem(owner, shares, maxShares);
        }

        uint256 assets = previewRedeem(shares);
        _withdraw(_msgSender(), receiver, owner, assets, shares);

        return assets;
    }

    /**
     * @dev Internal conversion function (from assets to shares) with support for rounding direction.
     */
    function _convertToShares(uint256 assets, MathUpgradeable.Rounding rounding) internal view virtual returns (uint256) {
        // For the first deposit, return the number of assets as shares
        if (totalAssets() == 0 || totalSupply() == 0) {
            return assets;
        }

        uint256 supply = totalSupply() + 10 ** _decimalsOffset(); // Supply includes virtual reserves
        uint256 totalAssets_ = totalAssets() + 1; // Add 1 to avoid division by zero
<<<<<<< HEAD
=======

        // If this is called during a mint, ETH is already in contract.
        // Therefore, we subtract the input amount to get the pre-deposit state.
        if (msg.value > 0) {
            totalAssets_ = totalAssets_ - msg.value;
        }
        
>>>>>>> b48dd72c
        return assets.mulDiv(supply, totalAssets_, rounding);
    }

    /**
     * @dev Internal conversion function (from shares to assets) with support for rounding direction.
     */
    function _convertToAssets(uint256 shares, MathUpgradeable.Rounding rounding) internal view virtual returns (uint256) {
<<<<<<< HEAD
        // For the first mint, return the number of assets as shares
=======
        // For the first mint, return the number of shares as assets
>>>>>>> b48dd72c
        if (totalAssets() == 0 || totalSupply() == 0) {
            return shares;
        }
        uint256 supply = totalSupply() + 10 ** _decimalsOffset(); // Supply includes virtual reserves
        uint256 totalAssets_ = totalAssets() + 1; // Add 1 to avoid division by zero
<<<<<<< HEAD
=======

        // If this is called during a mint, ETH is already in contract.
        // Therefore, we subtract the input amount to get the pre-deposit state.
        if (msg.value > 0) {
            totalAssets_ = totalAssets_ - msg.value;
        }

>>>>>>> b48dd72c
        return shares.mulDiv(totalAssets_, supply, rounding);
    }

    /**
     * @dev Deposit/mint common workflow.
     */
    function _deposit(address caller, address receiver, uint256 assets, uint256 shares) internal virtual {
        _mint(receiver, shares);

        emit Deposit(caller, receiver, assets, shares);
    }

    /**
     * @dev Withdraw/redeem common workflow.
     */
    function _withdraw(address caller, address receiver, address owner, uint256 assets, uint256 shares)
        internal
        virtual
    {
        if (caller != owner) {
            _spendAllowance(owner, caller, shares);
        }

        _burn(owner, shares);
        (bool success,) = receiver.call{value: assets}("");
        if (!success) revert ERC7535WithdrawFailed();

        emit Withdraw(caller, receiver, owner, assets, shares);
    }

    function _decimalsOffset() internal view virtual returns (uint8) {
        return 0;
    }

    /**
     * @dev Receive ether from the caller, allowing vault to earn yield in the native asset.
     */
    receive() external payable virtual {}

    uint256[50] private __gap;
}<|MERGE_RESOLUTION|>--- conflicted
+++ resolved
@@ -17,41 +17,6 @@
     using MathUpgradeable for uint256;
 
     /**
-<<<<<<< HEAD
-     * @dev Attempted to deposit more assets than the max amount for `receiver`.
-     */
-    error ERC7535ExceededMaxDeposit(address receiver, uint256 assets, uint256 max);
-
-    /**
-     * @dev Attempted to mint more shares than the max amount for `receiver`.
-     */
-    error ERC7535ExceededMaxMint(address receiver, uint256 shares, uint256 max);
-
-    /**
-     * @dev Attempted to withdraw more assets than the max amount for `receiver`.
-     */
-    error ERC7535ExceededMaxWithdraw(address owner, uint256 assets, uint256 max);
-
-    /**
-     * @dev Attempted to redeem more shares than the max amount for `receiver`.
-     */
-    error ERC7535ExceededMaxRedeem(address owner, uint256 shares, uint256 max);
-
-    /**
-     * @dev Attempted to deposit less assets than required.
-     */
-    error InsufficientAssets(uint256 assetsRequired, uint256 assetsProvided);
-    
-    /**
-     * @dev Public function for initializing the ERC7535 contract.
-     */
-    function initialize() public initializer() {
-        __ERC7535_init();
-    }
-    
-    /**
-=======
->>>>>>> b48dd72c
      * @dev Initializes the ERC7535 contract. Add calls for initializers of parent contracts here.
      */
     function __ERC7535_init() internal onlyInitializing {
@@ -179,33 +144,15 @@
      * @dev See {IERC7535-deposit}.
      */
     function deposit(uint256 assets, address receiver) public payable virtual returns (uint256) {
-<<<<<<< HEAD
-        if (assets != msg.value) revert AssetsShouldBeEqualToMsgVaule();
-=======
         // Check if the sent ETH (msg.value) is equal to the assets
         if (assets != msg.value) revert ERC7535AssetsShouldBeEqualToMsgVaule();
->>>>>>> b48dd72c
         
         uint256 maxAssets = maxDeposit(receiver);
         if (assets > maxAssets) {
             revert ERC7535ExceededMaxDeposit(receiver, assets, maxAssets);
         }
 
-<<<<<<< HEAD
-        uint256 shares;
-
-        // For the first deposit, return the number of assets as shares
-        if (totalAssets() == 0 || totalSupply() == 0) {
-            shares = assets;
-        } else {
-            uint256 supply = totalSupply() + 10 ** _decimalsOffset(); // Supply includes virtual reserves
-            uint256 totalAssetsAfterDeposit = totalAssets() + 1; // Add 1 to avoid division by zero
-            uint256 totalAssetsBeforeDeposit = totalAssetsAfterDeposit - assets; // Subtract the deposit from the total assets to ensure ERC7535 performs like ERC4626
-            shares = assets.mulDiv(supply, totalAssetsBeforeDeposit, MathUpgradeable.Rounding.Down);
-        }
-=======
         uint256 shares = previewDeposit(assets);
->>>>>>> b48dd72c
         
         _deposit(_msgSender(), receiver, assets, shares);
 
@@ -224,24 +171,10 @@
             revert ERC7535ExceededMaxMint(receiver, shares, maxShares);
         }
 
-        uint256 assets;
-        // For the first mint, return the number of assets as shares
-        if (totalAssets() == 0 || totalSupply() == 0) {
-            assets = shares;
-        } else {
-            uint256 supply = totalSupply() + 10 ** _decimalsOffset(); // Supply includes virtual reserves
-            uint256 totalAssetsAfterMint = totalAssets() + 1; // Add 1 to avoid division by zero
-            uint256 totalAssetsBeforeMint = totalAssetsAfterMint - msg.value; // Subtract the deposit from the total assets to ensure ERC7535 performs like ERC4626
-            assets = shares.mulDiv(totalAssetsBeforeMint, supply, MathUpgradeable.Rounding.Up);
-        }
-
-<<<<<<< HEAD
-        // Check if the sent ETH (msg.value) is sufficient to mint the requested shares
-        if (msg.value < assets) revert InsufficientAssets(assets, msg.value);
-=======
+        uint256 assets = previewMint(shares);
+
         // Check if the sent ETH (msg.value) is equal to the assets
         if (assets != msg.value) revert ERC7535AssetsShouldBeEqualToMsgVaule();
->>>>>>> b48dd72c
 
         _deposit(_msgSender(), receiver, assets, shares);
 
@@ -289,8 +222,6 @@
 
         uint256 supply = totalSupply() + 10 ** _decimalsOffset(); // Supply includes virtual reserves
         uint256 totalAssets_ = totalAssets() + 1; // Add 1 to avoid division by zero
-<<<<<<< HEAD
-=======
 
         // If this is called during a mint, ETH is already in contract.
         // Therefore, we subtract the input amount to get the pre-deposit state.
@@ -298,7 +229,6 @@
             totalAssets_ = totalAssets_ - msg.value;
         }
         
->>>>>>> b48dd72c
         return assets.mulDiv(supply, totalAssets_, rounding);
     }
 
@@ -306,18 +236,12 @@
      * @dev Internal conversion function (from shares to assets) with support for rounding direction.
      */
     function _convertToAssets(uint256 shares, MathUpgradeable.Rounding rounding) internal view virtual returns (uint256) {
-<<<<<<< HEAD
-        // For the first mint, return the number of assets as shares
-=======
         // For the first mint, return the number of shares as assets
->>>>>>> b48dd72c
         if (totalAssets() == 0 || totalSupply() == 0) {
             return shares;
         }
         uint256 supply = totalSupply() + 10 ** _decimalsOffset(); // Supply includes virtual reserves
         uint256 totalAssets_ = totalAssets() + 1; // Add 1 to avoid division by zero
-<<<<<<< HEAD
-=======
 
         // If this is called during a mint, ETH is already in contract.
         // Therefore, we subtract the input amount to get the pre-deposit state.
@@ -325,7 +249,6 @@
             totalAssets_ = totalAssets_ - msg.value;
         }
 
->>>>>>> b48dd72c
         return shares.mulDiv(totalAssets_, supply, rounding);
     }
 
