--- conflicted
+++ resolved
@@ -58,11 +58,6 @@
 
     // Byzantine Admin
     address byzantineAdmin;
-<<<<<<< HEAD
-    // Address which receives the bid of the winners (will be a smart contract in the future to distribute the rewards)
-    // address bidReceiver;
-=======
->>>>>>> 897d1742
     // Initial Auction parameters
     uint256 EXPECTED_POS_DAILY_RETURN_WEI;
     uint16 MAX_DISCOUNT_RATE;
@@ -88,11 +83,9 @@
         MAX_DISCOUNT_RATE = uint16(stdJson.readUint(initialDeploymentData, ".auctionConfig.max_discount_rate"));
         MIN_VALIDATION_DURATION = uint32(stdJson.readUint(initialDeploymentData, ".auctionConfig.min_validation_duration"));
 
-<<<<<<< HEAD
         // read StakerRewards config
         UPKEEP_INTERVAL = stdJson.readUint(initialDeploymentData, ".stakerRewardsConfig.upkeepInterval");
-=======
->>>>>>> 897d1742
+
         // read beaconChainAdmin address
         beaconChainAdmin = stdJson.readAddress(initialDeploymentData, ".beaconChainAdmin");
 
@@ -232,11 +225,7 @@
         );
         // Escrow
         require(
-<<<<<<< HEAD
-            escrow.stakerRewards() == address(stakerRewards),
-=======
             escrow.stakerRewards() == stakerRewards,
->>>>>>> 897d1742
             "escrow: stakerRewards address not set correctly"
         );
         require(
@@ -310,15 +299,9 @@
         // Auction
         vm.expectRevert(bytes("Initializable: contract is already initialized"));
         auction.initialize(byzantineAdmin, EXPECTED_POS_DAILY_RETURN_WEI, MAX_DISCOUNT_RATE, MIN_VALIDATION_DURATION);
-<<<<<<< HEAD
         // StakerRewards
         vm.expectRevert(bytes("Initializable: contract is already initialized"));
         stakerRewards.initialize(UPKEEP_INTERVAL);
-=======
-        // // StakerRewards
-        // vm.expectRevert(bytes("Initializable: contract is already initialized"));
-        // stakerRewards.initialize(byzantineAdmin);
->>>>>>> 897d1742
     }
 
     /// @notice Verify params based on config constants that are updated from calling `_parseInitialDeploymentParams`
@@ -333,17 +316,12 @@
         require(byzNft.owner() == address(strategyVaultManager), "byzNft: owner not set correctly");
         // Auction
         require(auction.owner() == byzantineAdmin, "auction: owner not set correctly");
-<<<<<<< HEAD
-        // StakerRewards
-        require(stakerRewards.owner() == byzantineAdmin, "stakerRewards: owner not set correctly");
-        // Cannot verify _expectedDailyReturnWei, _maxDiscountRate, _minDuration,_clusterSize as it is private variables
-=======
         require(auction.expectedDailyReturnWei() == EXPECTED_POS_DAILY_RETURN_WEI, "auction: expectedDailyReturnWei not set correctly");
         require(auction.maxDiscountRate() == MAX_DISCOUNT_RATE, "auction: maxDiscountRate not set correctly");
         require(auction.minDuration() == MIN_VALIDATION_DURATION, "auction: minDuration not set correctly");
         // StakerRewards
-        // require(stakerRewards.upkeepInterval() == upkeepInterval, "stakerRewards: upkeepInterval not set correctly");
->>>>>>> 897d1742
+        require(stakerRewards.owner() == byzantineAdmin, "stakerRewards: owner not set correctly");
+        require(stakerRewards.upkeepInterval() == UPKEEP_INTERVAL, "stakerRewards: upkeepInterval not set correctly");
     }
 
     function logInitialDeploymentParams() public {
@@ -393,12 +371,7 @@
 
         string memory parameters = "parameters";
         vm.serializeAddress(parameters, "byzantineAdmin", byzantineAdmin);
-<<<<<<< HEAD
-        vm.serializeAddress(parameters, "beaconChainAdmin", beaconChainAdmin);
-        // string memory parameters_output = vm.serializeAddress(parameters, "bidReceiver", bidReceiver);
-=======
         string memory parameters_output = vm.serializeAddress(parameters, "beaconChainAdmin", beaconChainAdmin);
->>>>>>> 897d1742
 
         string memory chain_info = "chainInfo";
         vm.serializeUint(chain_info, "deploymentBlock", block.number);
