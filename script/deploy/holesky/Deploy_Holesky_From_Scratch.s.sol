--- conflicted
+++ resolved
@@ -106,19 +106,14 @@
             stakerRewards
         );
         escrowImplementation = new Escrow(
-<<<<<<< HEAD
-            address(stakerRewards),
+            stakerRewards,
             auction
         );
         stakerRewardsImplementation = new StakerRewards(
             strategyVaultManager,
             escrow,
-=======
-            stakerRewards,
->>>>>>> 897d1742
             auction
         );
-        stakerRewardsImplementation = new StakerRewards();
 
         // Third, upgrade the proxy contracts to use the correct implementation contracts and initialize them.
         // Third, upgrade the proxy contracts to use the correct implementation contracts and initialize them.
@@ -162,14 +157,10 @@
         byzantineProxyAdmin.upgradeAndCall(
             TransparentUpgradeableProxy(payable(address(stakerRewards))),
             address(stakerRewardsImplementation),
-<<<<<<< HEAD
             abi.encodeWithSelector(
                 StakerRewards.initialize.selector,
                 UPKEEP_INTERVAL
             )
-=======
-            ""
->>>>>>> 897d1742
         );
     }
 }