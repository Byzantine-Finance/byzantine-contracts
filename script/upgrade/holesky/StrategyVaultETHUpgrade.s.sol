// SPDX-License-Identifier: MIT
pragma solidity ^0.8.20;

import "../../utils/ExistingDeploymentParser.sol";

/**
 * @notice Script used for upgrading all StrategyVault deployed on Holesky
 * forge script script/upgrade/holesky/StrategyVaultsETHUpgrade.s.sol --rpc-url http://127.0.0.1:8545 --private-key $PRIVATE_KEY --broadcast --etherscan-api-key $ETHERSCAN_API_KEY --verify -vvvv
 * forge script script/upgrade/holesky/StrategyVaultsETHUpgrade.s.sol --rpc-url $HOLESKY_RPC_URL --private-key $PRIVATE_KEY --broadcast --etherscan-api-key $ETHERSCAN_API_KEY --verify -vvvv
 * 
 */
contract StrategyVaultsETHUpgrade is ExistingDeploymentParser {
    function run() external virtual {
        _parseInitialDeploymentParams("script/configs/holesky/Deploy_from_scratch.holesky.config.json");
        _parseDeployedContractAddresses("script/output/holesky/Deploy_from_scratch.holesky.config.json");

        // START RECORDING TRANSACTIONS FOR DEPLOYMENT
        vm.startBroadcast();

        emit log_named_address("Upgrader Address", msg.sender);

        _upgradeStrategyVaults();

        // STOP RECORDING TRANSACTIONS FOR DEPLOYMENT
        vm.stopBroadcast();

        // Sanity Checks
        _verifyContractPointers();
        _verifyImplementations();
        _verifyContractsInitialized();
        _verifyInitializationParams();

        logAndUpdateContractAddresses("script/output/holesky/Deploy_from_scratch.holesky.config.json");
    }

    /**
     * @notice Upgrade Auction by deploying a new implementation contract and pointing the proxy to it
     */
    function _upgradeStrategyVaults() internal {
        // Deploy new implementation contract
        strategyVaultETHImplementation = new StrategyVaultETH(
            strategyVaultManager,
            auction,
            byzNft,
            eigenPodManager,
            delegation,
<<<<<<< HEAD
            stakerRewards
=======
            stakerRewards,
            beaconChainAdmin
>>>>>>> 02733a00
        );
        // Upgrade UpgradeableBeacon
        strategyVaultETHBeacon.upgradeTo(address(strategyVaultETHImplementation));
    }
}<|MERGE_RESOLUTION|>--- conflicted
+++ resolved
@@ -44,12 +44,8 @@
             byzNft,
             eigenPodManager,
             delegation,
-<<<<<<< HEAD
-            stakerRewards
-=======
             stakerRewards,
             beaconChainAdmin
->>>>>>> 02733a00
         );
         // Upgrade UpgradeableBeacon
         strategyVaultETHBeacon.upgradeTo(address(strategyVaultETHImplementation));
