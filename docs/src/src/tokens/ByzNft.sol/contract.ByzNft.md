# ByzNft
[Git Source](https://github.com/Byzantine-Finance/byzantine-contracts/blob/9fb891800d52aaca6ef4f8a781c3003290fa4d2f/src/tokens/ByzNft.sol)

**Inherits:**
Initializable, OwnableUpgradeable, ERC721Upgradeable, [IByzNft](/src/interfaces/IByzNft.sol/interface.IByzNft.md)


## Functions
### initialize

*Initializes name, symbol and owner of the ERC721 collection.*

*owner is the StrategyVaultManager proxy contract*


```solidity
function initialize(IStrategyVaultManager _strategyVaultManager) external initializer;
```

### mint

<<<<<<< HEAD
Gets called when a full staker creates a Strategy Vault
=======
Gets called when a Strategy Vault is created
>>>>>>> 9b28cea4


```solidity
function mint(address _to, uint64 _nounce) external onlyOwner returns (uint256);
```
**Parameters**

|Name|Type|Description|
|----|----|-----------|
<<<<<<< HEAD
|`_to`|`address`|The address of the staker who created the Strategy Vault|
|`_nounce`|`uint64`|to calculate the tokenId. This is to prevent minting the same tokenId twice.|
=======
|`_to`|`address`|The address of the Strategy Vault creator|
|`_nounce`|`uint64`|To prevent minting the same tokenId twice|
>>>>>>> 9b28cea4

**Returns**

|Name|Type|Description|
|----|----|-----------|
<<<<<<< HEAD
|`<none>`|`uint256`|The tokenId of the newly minted NFT (calculated from the number of Strategy Vaults already deployed)|
=======
|`<none>`|`uint256`|The tokenId of the newly minted ByzNft|
>>>>>>> 9b28cea4


### _beforeTokenTransfer

<<<<<<< HEAD
*Overrides `_beforeTokenTransfer` to restrict token transfers to the StrategyVaultManager contract.*
=======
*Overrides `_beforeTokenTransfer` to restrict token transfers.*
>>>>>>> 9b28cea4


```solidity
function _beforeTokenTransfer(address from, address, uint256) internal view override;
```
<|MERGE_RESOLUTION|>--- conflicted
+++ resolved
@@ -19,11 +19,7 @@
 
 ### mint
 
-<<<<<<< HEAD
-Gets called when a full staker creates a Strategy Vault
-=======
 Gets called when a Strategy Vault is created
->>>>>>> 9b28cea4
 
 
 ```solidity
@@ -33,32 +29,19 @@
 
 |Name|Type|Description|
 |----|----|-----------|
-<<<<<<< HEAD
-|`_to`|`address`|The address of the staker who created the Strategy Vault|
-|`_nounce`|`uint64`|to calculate the tokenId. This is to prevent minting the same tokenId twice.|
-=======
 |`_to`|`address`|The address of the Strategy Vault creator|
 |`_nounce`|`uint64`|To prevent minting the same tokenId twice|
->>>>>>> 9b28cea4
 
 **Returns**
 
 |Name|Type|Description|
 |----|----|-----------|
-<<<<<<< HEAD
-|`<none>`|`uint256`|The tokenId of the newly minted NFT (calculated from the number of Strategy Vaults already deployed)|
-=======
 |`<none>`|`uint256`|The tokenId of the newly minted ByzNft|
->>>>>>> 9b28cea4
 
 
 ### _beforeTokenTransfer
 
-<<<<<<< HEAD
-*Overrides `_beforeTokenTransfer` to restrict token transfers to the StrategyVaultManager contract.*
-=======
 *Overrides `_beforeTokenTransfer` to restrict token transfers.*
->>>>>>> 9b28cea4
 
 
 ```solidity
