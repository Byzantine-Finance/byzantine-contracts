--- conflicted
+++ resolved
@@ -227,14 +227,10 @@
 
 
 ```solidity
-<<<<<<< HEAD
-constructor(IEscrow _escrow, IStrategyVaultManager _strategyVaultManager);
-=======
 constructor(
     IEscrow _escrow,
     IStrategyVaultManager _strategyVaultManager,
     PushSplitFactory _pushSplitFactory,
     IStakerRewards _stakerRewards
 );
->>>>>>> 9b28cea4
-```
+```
