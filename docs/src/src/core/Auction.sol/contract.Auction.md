--- conflicted
+++ resolved
@@ -14,15 +14,10 @@
 ```solidity
 constructor(
     IEscrow _escrow,
-<<<<<<< HEAD
-    IStrategyVaultManager _strategyVaultManager
-) AuctionStorage(_escrow, _strategyVaultManager);
-=======
     IStrategyVaultManager _strategyVaultManager,
     PushSplitFactory _pushSplitFactory,
     IStakerRewards _stakerRewards
 ) AuctionStorage(_escrow, _strategyVaultManager, _pushSplitFactory, _stakerRewards);
->>>>>>> 9b28cea4
 ```
 
 ### initialize
@@ -59,19 +54,6 @@
 |----|----|-----------|
 |`<none>`|`bytes32`|The id of the winning cluster|
 
-<<<<<<< HEAD
-Function triggered by the StrategyVaultManager every time a staker deposit 32ETH and ask for a DV.
-It allows the pre-creation of a new DV for the next staker.
-It finds the `clusterSize` node operators with the highest auction scores and put them in a DV.
-
-*Reverts if not enough node operators are available.*
-
-
-```solidity
-function getAuctionWinners() external onlyStategyVaultManager nonReentrant returns (IStrategyVault.Node[] memory);
-```
-=======
->>>>>>> 9b28cea4
 
 ### getPriceToPay
 
@@ -491,16 +473,6 @@
 
 
 ```solidity
-<<<<<<< HEAD
-function _getAuctionWinners() internal returns (IStrategyVault.Node[] memory);
-```
-
-### onlyStategyVaultManager
-
-
-```solidity
-modifier onlyStategyVaultManager();
-=======
 modifier onlyStratVaultETH();
 ```
 
@@ -509,5 +481,4 @@
 
 ```solidity
 modifier onlyStakerRewards();
->>>>>>> 9b28cea4
-```
+```
