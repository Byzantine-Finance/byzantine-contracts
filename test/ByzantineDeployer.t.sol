// SPDX-License-Identifier: UNLICENSED
pragma solidity ^0.8.20;

import "@openzeppelin/contracts/proxy/transparent/ProxyAdmin.sol";
import "@openzeppelin/contracts/proxy/transparent/TransparentUpgradeableProxy.sol";
import "@openzeppelin/contracts/proxy/beacon/IBeacon.sol";
import "@openzeppelin/contracts/proxy/beacon/UpgradeableBeacon.sol";

import "./eigenlayer-helper/EigenLayerDeployer.t.sol";
import "./splits-helper/SplitsV2Deployer.t.sol";

import "../src/core/StrategyModuleManager.sol";
import "../src/core/StrategyModule.sol";
import "../src/tokens/ByzNft.sol";
import "../src/core/Auction.sol";
import "../src/vault/Escrow.sol";
import "../src/core/StakerRewards.sol";

contract ByzantineDeployer is EigenLayerDeployer, SplitsV2Deployer {

    // Byzantine contracts
    ProxyAdmin public byzantineProxyAdmin;
    StrategyModuleManager public strategyModuleManager;
    UpgradeableBeacon public strategyModuleBeacon;
    ByzNft public byzNft;
    Auction public auction;
    Escrow public escrow;
    StakerRewards public stakerRewards;

    // Byzantine Admin
    address public byzantineAdmin = address(this);
    // Address which receives the bid of the winners (will be a smart contract in the future to distribute the rewards)
    address public bidReceiver = makeAddr("bidReceiver");
    // Initial Auction parameters
    uint256 public currentPoSDailyReturnWei = (uint256(32 ether) * 37) / (1000 * 365); // 3.7% APY
    uint16 public maxDiscountRate = 15e2; // 15%
    uint160 public minValidationDuration = 30; // 30 days
    uint8 public clusterSize = 4;
    // Initial StakerRewards parameters
    uint256 public upkeepInterval = 60;

    /* =============== TEST VARIABLES AND STRUCT =============== */
   
    // Eigen Layer operator securing AVS
    address ELOperator1 = address(0x1516171819);
    
    // Tests protagonists
    address alice = makeAddr("alice");
    address bob = makeAddr("bob");

    // Node operators seeking for a DV in Byzantine
    address[] public nodeOps = [
        makeAddr("node_operator_0"),
        makeAddr("node_operator_1"),
        makeAddr("node_operator_2"),
        makeAddr("node_operator_3"),
        makeAddr("node_operator_4"),
        makeAddr("node_operator_5"),
        makeAddr("node_operator_6"),
        makeAddr("node_operator_7"),
        makeAddr("node_operator_8"),
        makeAddr("node_operator_9")
    ];

    struct NodeOpBid {
        address nodeOp;
        uint256[] discountRates;
        uint256[] timesInDays;
    }

    function setUp() public virtual override(EigenLayerDeployer, SplitsV2Deployer) {
        // deploy locally EigenLayer contracts
        EigenLayerDeployer.setUp();
        // deploy locally SplitsV2 contracts
        SplitsV2Deployer.setUp();
        // deploy locally Byzantine contracts
        _deployByzantineContractsLocal();
    }

    function _deployByzantineContractsLocal() internal {
        // deploy proxy admin for ability to upgrade proxy contracts
        byzantineProxyAdmin = new ProxyAdmin();

        
        // First, deploy upgradeable proxy contracts that **will point** to the implementations. Since the implementation contracts are
        // not yet deployed, we give these proxies an empty contract as the initial implementation, to act as if they have no code.
        emptyContract = new EmptyContract();
        strategyModuleManager = StrategyModuleManager(
            address(new TransparentUpgradeableProxy(address(emptyContract), address(byzantineProxyAdmin), ""))
        );
        byzNft = ByzNft(
            address(new TransparentUpgradeableProxy(address(emptyContract), address(byzantineProxyAdmin), ""))
        );
        auction = Auction(
            address(new TransparentUpgradeableProxy(address(emptyContract), address(byzantineProxyAdmin), ""))
        );
        escrow = Escrow(
            payable(address(new TransparentUpgradeableProxy(address(emptyContract), address(byzantineProxyAdmin), "")))
        );
        stakerRewards = StakerRewards(
            payable(address(new TransparentUpgradeableProxy(address(emptyContract), address(byzantineProxyAdmin), "")))
        );

        // StrategyModule implementation contract
        IStrategyModule strategyModuleImplementation = new StrategyModule(
            strategyModuleManager,
            auction,
            byzNft,
            eigenPodManager,
            delegation,
            stakerRewards
        );
        // StrategyModule beacon contract. The Beacon Proxy contract is deployed in the StrategyModuleManager
        // This contract points to the implementation contract.
        strategyModuleBeacon = new UpgradeableBeacon(address(strategyModuleImplementation));

        // Second, deploy the *implementation* contracts, using the *proxy contracts* as inputs
        StrategyModuleManager strategyModuleManagerImplementation = new StrategyModuleManager(
            strategyModuleBeacon,
            auction,
            byzNft,
            eigenPodManager,
            delegation,
<<<<<<< HEAD
            stakerRewards
=======
            pushSplitFactory
>>>>>>> f94016d3
        );
        ByzNft byzNftImplementation = new ByzNft();
        Auction auctionImplementation = new Auction(
            escrow,
            strategyModuleManager
        );
        Escrow escrowImplementation = new Escrow(
            stakerRewards,
            auction
        );
        StakerRewards stakerRewardsImplementation = new StakerRewards(
            strategyModuleManager,
            escrow,
            byzNft
        );


        // Third, upgrade the proxy contracts to use the correct implementation contracts and initialize them.
        // Upgrade StrategyModuleManager
        byzantineProxyAdmin.upgradeAndCall(
            TransparentUpgradeableProxy(payable(address(strategyModuleManager))),
            address(strategyModuleManagerImplementation),
            abi.encodeWithSelector(
                StrategyModuleManager.initialize.selector,
                byzantineAdmin
            )
        );
        // Upgrade ByzNft
        byzantineProxyAdmin.upgradeAndCall(
            TransparentUpgradeableProxy(payable(address(byzNft))),
            address(byzNftImplementation),
            abi.encodeWithSelector(
                ByzNft.initialize.selector,
                strategyModuleManager
            )
        );
        // Upgrade Auction
        byzantineProxyAdmin.upgradeAndCall(
            TransparentUpgradeableProxy(payable(address(auction))),
            address(auctionImplementation),
            abi.encodeWithSelector(
                Auction.initialize.selector,
                byzantineAdmin,
                currentPoSDailyReturnWei,
                maxDiscountRate,
                minValidationDuration,
                clusterSize
            )
        );
        // Upgrade Escrow
        byzantineProxyAdmin.upgradeAndCall(
            TransparentUpgradeableProxy(payable(address(escrow))),
            address(escrowImplementation),
            ""
        );
        // Upgrade StakerRewards
        byzantineProxyAdmin.upgradeAndCall(
            TransparentUpgradeableProxy(payable(address(stakerRewards))),
            address(stakerRewardsImplementation),
            abi.encodeWithSelector(
                StakerRewards.initialize.selector,
                upkeepInterval
            )
        );
    }

    function testByzantineContractsInitialization() public view {
        // StrategyModuleManager
        assertEq(strategyModuleManager.owner(), byzantineAdmin);
        // ByzNft
        assertEq(byzNft.owner(), address(strategyModuleManager));
        assertEq(byzNft.symbol(), "byzNFT");
        // Auction
        assertEq(auction.owner(), byzantineAdmin);
        assertEq(auction.expectedDailyReturnWei(), currentPoSDailyReturnWei);
        assertEq(auction.maxDiscountRate(), maxDiscountRate);
        assertEq(auction.minDuration(), minValidationDuration);
        assertEq(auction.clusterSize(), clusterSize);
        // StakerRewards
        assertEq(stakerRewards.totalVCs(), 0);
        assertEq(stakerRewards.upkeepInterval(), upkeepInterval);
    }

} <|MERGE_RESOLUTION|>--- conflicted
+++ resolved
@@ -121,11 +121,8 @@
             byzNft,
             eigenPodManager,
             delegation,
-<<<<<<< HEAD
-            stakerRewards
-=======
+            stakerRewards,
             pushSplitFactory
->>>>>>> f94016d3
         );
         ByzNft byzNftImplementation = new ByzNft();
         Auction auctionImplementation = new Auction(
