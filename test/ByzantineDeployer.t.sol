--- conflicted
+++ resolved
@@ -34,11 +34,6 @@
 
     // Byzantine Admin
     address public byzantineAdmin = address(this);
-<<<<<<< HEAD
-    // Address which receives the bid of the winners (will be a smart contract in the future to distribute the rewards)
-    // address public bidReceiver = makeAddr("bidReceiver");
-=======
->>>>>>> 897d1742
     // Address of the Beacon Chain Admin (allowed to activate DVs and submit Beacon Merkle Proofs)
     address public beaconChainAdmin = makeAddr("beaconChainAdmin");
     // Initial Auction parameters
@@ -157,16 +152,12 @@
             stakerRewards
         );
         Escrow escrowImplementation = new Escrow(
-<<<<<<< HEAD
-            address(stakerRewards),
+            stakerRewards,
             auction
         );
         StakerRewards stakerRewardsImplementation = new StakerRewards(
             strategyVaultManager,
             escrow,
-=======
-            stakerRewards,
->>>>>>> 897d1742
             auction
         );
         StakerRewards stakerRewardsImplementation = new StakerRewards();
@@ -212,14 +203,10 @@
         byzantineProxyAdmin.upgradeAndCall(
             TransparentUpgradeableProxy(payable(address(stakerRewards))),
             address(stakerRewardsImplementation),
-<<<<<<< HEAD
             abi.encodeWithSelector(
                 StakerRewards.initialize.selector,
                 upkeepInterval
             )
-=======
-            ""
->>>>>>> 897d1742
         );
     }
 
