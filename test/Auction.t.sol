// SPDX-License-Identifier: MIT
pragma solidity ^0.8.20;

// solhint-disable private-vars-leading-underscore
// solhint-disable var-name-mixedcase
// solhint-disable func-name-mixedcase

import "./ByzantineDeployer.t.sol";
import "../src/interfaces/IAuction.sol";
import "../src/interfaces/IStrategyVaultETH.sol";

contract AuctionTest is ByzantineDeployer {

    uint256 internal constant STARTING_BALANCE = 100 ether;
    uint256 internal constant BOND = 1 ether;

    // Some references score and bid price for specific bid parameters 
    uint256 internal auctionScore_10e2_100 = 737197890360389;
    uint256 internal bidPrice_10e2_100 = 72986301369863000;
    uint256 internal auctionScore_1375_129 = 708532978296286;
    uint256 internal bidPrice_1375_129 = 90229315068493080;

    function setUp() public override {
        // deploy locally EigenLayer and Byzantine contracts
        ByzantineDeployer.setUp();

        // Fill the node operators' balance
        for (uint256 i = 0; i < nodeOps.length; i++) {
            vm.deal(nodeOps[i], STARTING_BALANCE);
        }
        vm.deal(alice, STARTING_BALANCE);
        vm.deal(bob, STARTING_BALANCE);

        // whitelist all the node operators
        auction.whitelistNodeOps(nodeOps);
    }

    function test_Whitelist() external view {
        // Verify if all node operators are whitelisted
        for (uint256 i = 0; i < nodeOps.length; i++) {
            assertTrue(auction.isWhitelisted(nodeOps[i]));
        }

        // Verify Alice and Bob are not whitelisted
        assertFalse(auction.isWhitelisted(alice));
        assertFalse(auction.isWhitelisted(bob));
    }

    // function test_RemoveFromWhitelist() external {
    //     // Byzantine add nodeOps[0] to the whitelist
    //     auction.addNodeOpToWhitelist(nodeOps[0]);

    //     // Should revert if Byzantine remove a non-whitelisted address
    //     vm.expectRevert(IAuction.NotWhitelisted.selector);
    //     auction.removeNodeOpFromWhitelist(nodeOps[1]);

    //     // Byzantine removes nodeOps[0] from the whitelist
    //     auction.removeNodeOpFromWhitelist(nodeOps[0]);
    //     assertFalse(auction.isWhitelisted(nodeOps[0]));
    // }

    function test_getPriceToPay() external {
        // Should revert if discountRate too high
        vm.expectRevert(IAuction.DiscountRateTooHigh.selector);
        auction.getPriceToPay(nodeOps[0], 25e2, 200, IAuction.AuctionType.JOIN_CLUSTER_4);
        // Should revert if duration too short
        vm.expectRevert(IAuction.DurationTooShort.selector);
        auction.getPriceToPay(nodeOps[0], 10e2, 20, IAuction.AuctionType.JOIN_CLUSTER_4);
        // Should revert if auctionType is invalid
        vm.expectRevert(IAuction.InvalidAuctionType.selector);
        auction.getPriceToPay(nodeOps[0], 10e2, 100, IAuction.AuctionType.JOIN_CLUSTER_7);

        // Test price to pay for a whitelisted nodeOp
        uint256 priceToPayWhitelisted = auction.getPriceToPay(nodeOps[0], 10e2, 100, IAuction.AuctionType.JOIN_CLUSTER_4);
        assertEq(priceToPayWhitelisted, bidPrice_10e2_100);

        // Test price to pay for a non-whitelisted nodeOp
        uint256 priceToPayNotWhitelisted = auction.getPriceToPay(alice, 10e2, 100, IAuction.AuctionType.JOIN_CLUSTER_4);
        assertEq(priceToPayNotWhitelisted, bidPrice_10e2_100 + BOND);
    }

    function testBid_RevertCorrectly() external {
        // Should revert if non-whitelisted
        vm.expectRevert(IAuction.NotWhitelisted.selector);
        vm.prank(alice);
        auction.bid(10e2, 100, IAuction.AuctionType.JOIN_CLUSTER_4);

        // Should revert if discountRate too high
        vm.expectRevert(IAuction.DiscountRateTooHigh.selector);
        vm.prank(nodeOps[0]);
        auction.bid(25e2, 200, IAuction.AuctionType.JOIN_CLUSTER_4);

        // Should revert if duration too short
        vm.expectRevert(IAuction.DurationTooShort.selector);
        vm.prank(nodeOps[0]);
        auction.bid(10e2, 20, IAuction.AuctionType.JOIN_CLUSTER_4);

        // Should revert if not enough ether sent
        vm.expectRevert(IAuction.NotEnoughEtherSent.selector);
        vm.prank(nodeOps[0]);
        auction.bid{value: 0 ether}(10e2, 100, IAuction.AuctionType.JOIN_CLUSTER_4);

        // Should revert if auctionType is invalid
        vm.expectRevert(IAuction.InvalidAuctionType.selector);
        vm.prank(nodeOps[0]);
        auction.bid{value: 20 ether}(10e2, 100, IAuction.AuctionType.JOIN_CLUSTER_7);
    }

    function testBid_RefundTheSkimmingEthers() external {
        // nodeOps[0] bids
        uint256 priceToPay = auction.getPriceToPay(nodeOps[0], 11e2, 99, IAuction.AuctionType.JOIN_CLUSTER_4);
        vm.prank(nodeOps[0]);
        auction.bid{value: (priceToPay + 1 ether)}(11e2, 99, IAuction.AuctionType.JOIN_CLUSTER_4);

        // Verify the balance of nodeOps[0]
        assertEq(nodeOps[0].balance, STARTING_BALANCE - priceToPay);
        // Verify the balance of the Escrow contract
        assertEq(address(escrow).balance, priceToPay);
    }

    function test_NodeOpDetails() external {
        // 6 nodeOps bid, 11 bids in total
        bytes32[] memory bidIds = _createMultipleBids();

        // Check nodeOps[0] details
        IAuction.NodeOpGlobalDetails memory nodeOpDetails = auction.getNodeOpDetails(nodeOps[0]);
        assertEq(nodeOpDetails.reputationScore, 0);
        assertEq(nodeOpDetails.numBonds, 0);
        assertEq(nodeOpDetails.numBidsCluster4, 2);
        assertEq(nodeOpDetails.numBidsCluster7, 0);
        assertEq(nodeOpDetails.isWhitelisted, true);
    }

    function test_BidDetails() external {
        // First bid parameters: 10%, 100 days
        bytes32 bid0Id = _bidCluster4(nodeOps[0], 10e2, 100);
        IAuction.BidDetails memory bid0Details = auction.getBidDetails(bid0Id);

        assertEq(bid0Details.auctionScore, auctionScore_10e2_100);
        assertEq(bid0Details.bidPrice, bidPrice_10e2_100);
        assertEq(bid0Details.nodeOp, nodeOps[0]);
        assertEq(bid0Details.vcNumber, 100);
        assertEq(bid0Details.discountRate, 10e2);
        assertEq(uint256(bid0Details.auctionType), uint256(IAuction.AuctionType.JOIN_CLUSTER_4));
        assertEq(address(escrow).balance, bid0Details.bidPrice);

        // Second bid parameter: 13.75%, 129 days
        bytes32 bid1Id = _bidCluster4(nodeOps[1], 1375, 129);
        IAuction.BidDetails memory bid1Details = auction.getBidDetails(bid1Id);

        assertEq(bid1Details.auctionScore, auctionScore_1375_129);
        assertEq(bid1Details.bidPrice, bidPrice_1375_129);
        assertEq(bid1Details.nodeOp, nodeOps[1]);
        assertEq(bid1Details.vcNumber, 129);
        assertEq(bid1Details.discountRate, 1375);
        assertEq(uint256(bid1Details.auctionType), uint256(IAuction.AuctionType.JOIN_CLUSTER_4));
    }

    function test_bidCluster4() external {
        // Verify there is no DV in the main auction
        assertEq(auction.getNumDVInAuction(), 0);
        // Verify the number of node ops in dv4
        assertEq(auction.dv4AuctionNumNodeOps(), 0);

        // nodeOps[0] bids 2 times with the same parameters
        bytes32 bidId1 = _bidCluster4(nodeOps[0], 5e2, 200); // 1st
        _bidCluster4(nodeOps[0], 5e2, 200); // 1st
        // Verify the number of node ops in dv4
        assertEq(auction.dv4AuctionNumNodeOps(), 1);

        // nodeOps[1] bids 2 times with the same parameters
        bytes32 bidId3 = _bidCluster4(nodeOps[1], 5e2, 200); // 2nd
        _bidCluster4(nodeOps[1], 5e2, 200); // 2nd

        // nodeOps[2] bids 4 times with different parameters
        bytes32 bidId5 = _bidCluster4(nodeOps[2], 5e2, 150); // 3rd
        _bidCluster4(nodeOps[2], 5e2, 149); // 3rd
        _bidCluster4(nodeOps[2], 5e2, 148); // 3rd
        _bidCluster4(nodeOps[2], 5e2, 147); // 3rd

        // nodeOps[3] bids
        bytes32 bidId9 = _bidCluster4(nodeOps[3], 14e2, 50); // 4th

        // Verify the number of node ops in dv4
        assertEq(auction.dv4AuctionNumNodeOps(), 4);
        // Verify if the main auction tree has been filled
        assertEq(auction.getNumDVInAuction(), 1);
        
        // Store the winning cluster info
        WinningClusterInfo memory winningInfo;
        winningInfo.auctionScores = new uint256[](4);
        winningInfo.winnersAddr = new address[](4);

        // Fill auctionScores and winnersAddr tab
        (winningInfo.auctionScores[0], winningInfo.winnersAddr[0]) = (_getBidIdAuctionScore(bidId1), nodeOps[0]);
        (winningInfo.auctionScores[1], winningInfo.winnersAddr[1]) = (_getBidIdAuctionScore(bidId3), nodeOps[1]);
        (winningInfo.auctionScores[2], winningInfo.winnersAddr[2]) = (_getBidIdAuctionScore(bidId5), nodeOps[2]);
        (winningInfo.auctionScores[3], winningInfo.winnersAddr[3]) = (_getBidIdAuctionScore(bidId9), nodeOps[3]);

        // Calculate the average auction score and the ID of the winning cluster
        winningInfo.averageAuctionScore = _calculateAvgAuctionScore(winningInfo.auctionScores);
        winningInfo.clusterId = _calculateClusterId(block.timestamp, winningInfo.winnersAddr, winningInfo.averageAuctionScore);

        // Verify the winning cluster ID and Average Auction Score
        (bytes32 winningClusterId, uint256 highestAvgAuctionScore) = auction.getWinningCluster();
        assertEq(highestAvgAuctionScore, winningInfo.averageAuctionScore);
        assertEq(winningClusterId, winningInfo.clusterId);

        // Verify the `ClusterDetails` struct
        IAuction.ClusterDetails memory winningClusterDetails = auction.getClusterDetails(winningClusterId);
        assertEq(winningClusterDetails.averageAuctionScore, highestAvgAuctionScore);
        assertEq(winningClusterDetails.splitAddr, address(0));
        assertEq(uint256(winningClusterDetails.status), uint256(IAuction.ClusterStatus.INACTIVE));
        assertEq(winningClusterDetails.nodes[0].bidId, bidId1);
        assertEq(winningClusterDetails.nodes[0].currentVCNumber, 200);
        assertEq(winningClusterDetails.nodes[1].bidId, bidId3);
        assertEq(winningClusterDetails.nodes[1].currentVCNumber, 200);
        assertEq(winningClusterDetails.nodes[2].bidId, bidId5);
        assertEq(winningClusterDetails.nodes[2].currentVCNumber, 150);
        assertEq(winningClusterDetails.nodes[3].bidId, bidId9);
        assertEq(winningClusterDetails.nodes[3].currentVCNumber, 50);

        /* ============= nodeOps[4] update the main auction tree ============= */

        // nodeOps[4] bids and takes the first position
        bytes32 bidId10 = _bidCluster4(nodeOps[4], 5e2, 210); // takes the 1st position

        // Verify the number of node ops in dv4
        assertEq(auction.dv4AuctionNumNodeOps(), 5);
        // Verify if the main auction tree has removed the last virtual cluster and add the new one
        assertEq(auction.getNumDVInAuction(), 1);

        // Update winning cluster info
        (winningInfo.auctionScores[0], winningInfo.winnersAddr[0]) = (_getBidIdAuctionScore(bidId10), nodeOps[4]);
        (winningInfo.auctionScores[1], winningInfo.winnersAddr[1]) = (_getBidIdAuctionScore(bidId1), nodeOps[0]);
        (winningInfo.auctionScores[2], winningInfo.winnersAddr[2]) = (_getBidIdAuctionScore(bidId3), nodeOps[1]);
        (winningInfo.auctionScores[3], winningInfo.winnersAddr[3]) = (_getBidIdAuctionScore(bidId5), nodeOps[2]);

        // Calculate the average auction score and the ID of the winning cluster
        winningInfo.averageAuctionScore = _calculateAvgAuctionScore(winningInfo.auctionScores);
        winningInfo.clusterId = _calculateClusterId(block.timestamp, winningInfo.winnersAddr, winningInfo.averageAuctionScore);

        // Verify the last `ClusterDetails` has been deleted from the mapping
        winningClusterDetails = auction.getClusterDetails(winningClusterId);
        assertEq(winningClusterDetails.averageAuctionScore, 0);

        // Verify the main auction tree has been updated
        (winningClusterId, highestAvgAuctionScore) = auction.getWinningCluster();
        assertEq(highestAvgAuctionScore, winningInfo.averageAuctionScore);
        assertEq(winningClusterId, winningInfo.clusterId);

        /* ============= nodeOps[5] update the main auction tree ============= */

        // nodeOps[5] bids and takes the fourth position
        bytes32 bidId11 = _bidCluster4(nodeOps[5], 5e2, 175); // takes the 4th position

        // Update winning cluster info
        (winningInfo.auctionScores[3], winningInfo.winnersAddr[3]) = (_getBidIdAuctionScore(bidId11), nodeOps[5]);

        // Calculate the average auction score and the ID of the winning cluster
        winningInfo.averageAuctionScore = _calculateAvgAuctionScore(winningInfo.auctionScores);
        winningInfo.clusterId = _calculateClusterId(block.timestamp, winningInfo.winnersAddr, winningInfo.averageAuctionScore);

        // Verify the main auction tree has been updated
        (winningClusterId, highestAvgAuctionScore) = auction.getWinningCluster();
        assertEq(highestAvgAuctionScore, winningInfo.averageAuctionScore);
        assertEq(winningClusterId, winningInfo.clusterId);
<<<<<<< HEAD

    }

    function test_getUpdateBidPrice() external {
        // 6 nodeOps bid, 11 bids in total
        bytes32[] memory bidIds = _createMultipleBids();

=======

    }

    function test_getUpdateBidPrice() external {
        // 6 nodeOps bid, 11 bids in total
        bytes32[] memory bidIds = _createMultipleBids();

>>>>>>> 9b28cea4
        // Sould revert if `nodeOp` is not the owner of `bidId`
        vm.expectRevert(IAuction.SenderNotBidder.selector);
        auction.getUpdateBidPrice(nodeOps[2], bidIds[0], 10e2, 100);

        // Should revert if discountRate too high
        vm.expectRevert(IAuction.DiscountRateTooHigh.selector);
        auction.getUpdateBidPrice(nodeOps[0], bidIds[0], 30e2, 100);

        // Should revert if duration too short
        vm.expectRevert(IAuction.DurationTooShort.selector);
        auction.getUpdateBidPrice(nodeOps[0], bidIds[0], 10e2, 10);

        // Test update bid price when outBidding
        uint256 priceToAdd = auction.getUpdateBidPrice(nodeOps[5], bidIds[10], 10e2, 100);
        assertEq(priceToAdd, bidPrice_10e2_100 - _getBidIdBidPrice(bidIds[10]));

        // Test update bid price when downBidding
        priceToAdd = auction.getUpdateBidPrice(nodeOps[0], bidIds[0], 15e2, 50);
        assertEq(priceToAdd, 0);
    }

    function testUpdateBid_RevertCorrectly() external {
        // 6 nodeOps bid, 11 bids in total
        bytes32[] memory bidIds = _createMultipleBids();
<<<<<<< HEAD

        // Sould revert if `nodeOp` is not the owner of `bidId`
        vm.expectRevert(IAuction.SenderNotBidder.selector);
        auction.updateBid(bidIds[0], 10e2, 100);

        // Should revert if discountRate too high
        vm.expectRevert(IAuction.DiscountRateTooHigh.selector);
        vm.prank(nodeOps[0]);
        auction.updateBid(bidIds[0], 30e2, 100);

        // Should revert if duration too short
        vm.expectRevert(IAuction.DurationTooShort.selector);
        vm.prank(nodeOps[0]);
        auction.updateBid(bidIds[0], 10e2, 10);
    }

    function test_updateBid_RefundSkimmingEthers() external {
        // 6 nodeOps bid, 11 bids in total
        bytes32[] memory bidIds = _createMultipleBids();

        // OutBidding and sending to many ETH
        vm.prank(nodeOps[5]);
        auction.updateBid{value: 50 ether}(bidIds[10], 10e2, 100);
        assertEq(nodeOps[5].balance, STARTING_BALANCE - bidPrice_10e2_100);

        // DownBidding and sending to many ETH
        vm.prank(nodeOps[3]);
        auction.updateBid{value: 50 ether}(bidIds[8], 10e2, 100);
        assertEq(nodeOps[3].balance, STARTING_BALANCE - bidPrice_10e2_100);
    }

    function test_updateBid_BidDetails() external {
        // 6 nodeOps bid, 11 bids in total
        bytes32[] memory bidIds = _createMultipleBids();

        // nodeOps[3] updates its bid
        bytes32 newBidId = _nodeOpUpdateBid(nodeOps[3], bidIds[8], 1375, 129);

        // Verify updated bidDetails mapping has been deleted
        assertEq(auction.getBidDetails(bidIds[8]).vcNumber, 0);

        // Verify the new bidId has been added to the bidDetails mapping
        IAuction.BidDetails memory newBidDetails = auction.getBidDetails(newBidId);
        assertEq(newBidDetails.auctionScore, auctionScore_1375_129);
        assertEq(newBidDetails.bidPrice, bidPrice_1375_129);
        assertEq(newBidDetails.nodeOp, nodeOps[3]);
        assertEq(newBidDetails.vcNumber, 129);
        assertEq(newBidDetails.discountRate, 1375);
        assertEq(uint256(newBidDetails.auctionType), uint256(IAuction.AuctionType.JOIN_CLUSTER_4));
    }

    function test_updateBid_updateMainAuction() external {
        // 6 nodeOps bid, 11 bids in total
        bytes32[] memory bidIds = _createMultipleBids();

        /* ============= Number 1 (nodeOps[3]) downbids to exit the winner set ============= */

        bytes32 newBidId1 = _nodeOpUpdateBid(nodeOps[3], bidIds[8], 5e2, 149);

        // Get the winning cluster Id
        (bytes32 winningClusterId,) = auction.getWinningCluster();
        address[] memory nodesAddr = _getClusterIdNodeAddr(winningClusterId);
        assertEq(nodesAddr.length, 4);
        assertEq(nodesAddr[0], nodeOps[0]);
        assertEq(nodesAddr[1], nodeOps[1]);
        assertEq(nodesAddr[2], nodeOps[4]);
        assertEq(nodesAddr[3], nodeOps[2]);

        // Verify updated bidId mapping has been deleted
        assertEq(auction.getBidDetails(bidIds[8]).vcNumber, 0);

        /* ============= Number last (nodeOps[5]) outbids to be in the winner set ============= */
        bytes32 newBidId2 = _nodeOpUpdateBid(nodeOps[5], bidIds[10], 2e2, 500);
=======

        // Sould revert if `nodeOp` is not the owner of `bidId`
        vm.expectRevert(IAuction.SenderNotBidder.selector);
        auction.updateBid(bidIds[0], 10e2, 100);

        // Should revert if discountRate too high
        vm.expectRevert(IAuction.DiscountRateTooHigh.selector);
        vm.prank(nodeOps[0]);
        auction.updateBid(bidIds[0], 30e2, 100);

        // Should revert if duration too short
        vm.expectRevert(IAuction.DurationTooShort.selector);
        vm.prank(nodeOps[0]);
        auction.updateBid(bidIds[0], 10e2, 10);
    }

    function test_updateBid_RefundSkimmingEthers() external {
        // 6 nodeOps bid, 11 bids in total
        bytes32[] memory bidIds = _createMultipleBids();

        // OutBidding and sending to many ETH
        vm.prank(nodeOps[5]);
        auction.updateBid{value: 50 ether}(bidIds[10], 10e2, 100);
        assertEq(nodeOps[5].balance, STARTING_BALANCE - bidPrice_10e2_100);

        // DownBidding and sending to many ETH
        vm.prank(nodeOps[3]);
        auction.updateBid{value: 50 ether}(bidIds[8], 10e2, 100);
        assertEq(nodeOps[3].balance, STARTING_BALANCE - bidPrice_10e2_100);
    }

    function test_updateBid_BidDetails() external {
        // 6 nodeOps bid, 11 bids in total
        bytes32[] memory bidIds = _createMultipleBids();

        // nodeOps[3] updates its bid
        _nodeOpUpdateBid(nodeOps[3], bidIds[8], 1375, 129);

        // Verify the new bidId has been added to the bidDetails mapping
        IAuction.BidDetails memory newBidDetails = auction.getBidDetails(bidIds[8]);
        assertEq(newBidDetails.auctionScore, auctionScore_1375_129);
        assertEq(newBidDetails.bidPrice, bidPrice_1375_129);
        assertEq(newBidDetails.nodeOp, nodeOps[3]);
        assertEq(newBidDetails.vcNumber, 129);
        assertEq(newBidDetails.discountRate, 1375);
        assertEq(uint256(newBidDetails.auctionType), uint256(IAuction.AuctionType.JOIN_CLUSTER_4));
    }

    function test_updateBid_updateMainAuction() external {
        // 6 nodeOps bid, 11 bids in total
        bytes32[] memory bidIds = _createMultipleBids();

        /* ============= Number 1 (nodeOps[3]) downbids to exit the winner set ============= */

        _nodeOpUpdateBid(nodeOps[3], bidIds[8], 5e2, 149);

        // Get the winning cluster Id
        (bytes32 winningClusterId,) = auction.getWinningCluster();
        address[] memory nodesAddr = _getClusterIdNodeAddr(winningClusterId);
        assertEq(nodesAddr.length, 4);
        assertEq(nodesAddr[0], nodeOps[0]);
        assertEq(nodesAddr[1], nodeOps[1]);
        assertEq(nodesAddr[2], nodeOps[4]);
        assertEq(nodesAddr[3], nodeOps[2]);

        /* ============= Number last (nodeOps[5]) outbids to be in the winner set ============= */
        _nodeOpUpdateBid(nodeOps[5], bidIds[10], 2e2, 500);
>>>>>>> 9b28cea4

        // Get the winning cluster Id
        (winningClusterId,) = auction.getWinningCluster();
        nodesAddr = _getClusterIdNodeAddr(winningClusterId);
        assertEq(nodesAddr.length, 4);
        assertEq(nodesAddr[0], nodeOps[5]);
        assertEq(nodesAddr[1], nodeOps[0]);
        assertEq(nodesAddr[2], nodeOps[1]);
        assertEq(nodesAddr[3], nodeOps[4]);

    }

    function testWithdrawBid_RevertWhen_SenderNotBidder() external {
        // 6 nodeOps bid, 11 bids in total
        bytes32[] memory bidIds = _createMultipleBids();

        // Should revert if nodeOps[8] tries to withdraw nodeOps[0]'s bid
        vm.expectRevert(IAuction.SenderNotBidder.selector);
        vm.prank(nodeOps[8]);
        auction.withdrawBid(bidIds[0]);
    }

    function testWithdrawBid() external {
        // 6 nodeOps bid, 11 bids in total
        bytes32[] memory bidIds = _createMultipleBids();
<<<<<<< HEAD

        /* ============= nodeOps[0] withdraw one of its bid ============= */

        vm.prank(nodeOps[0]);
        auction.withdrawBid(bidIds[0]);

        IAuction.NodeOpGlobalDetails memory nodeOpDetails = auction.getNodeOpDetails(nodeOps[0]);
        // Verify number of bids of nodeOps[0]
        assertEq(nodeOpDetails.numBidsCluster4, 1);
        // Verify the number of DV
        assertEq(auction.getNumDVInAuction(), 1);
        // Verify the number of node ops in dv4
        assertEq(auction.dv4AuctionNumNodeOps(), 6);

        // Verify bidIds[0] has been deleted
        IAuction.BidDetails memory bidDetails = auction.getBidDetails(bidIds[0]);
        assertEq(bidDetails.nodeOp, address(0));

        /* ============= nodeOps[0] withdraw its last bid ============= */

        vm.prank(nodeOps[0]);
        auction.withdrawBid(bidIds[1]);

        nodeOpDetails = auction.getNodeOpDetails(nodeOps[0]);
        // Verify number of bids of nodeOps[0]
        assertEq(nodeOpDetails.numBidsCluster4, 0);
        // Verify the number of DV
        assertEq(auction.getNumDVInAuction(), 1);
        // Verify the number of node ops in dv4
        assertEq(auction.dv4AuctionNumNodeOps(), 5);

=======

        /* ============= nodeOps[0] withdraw one of its bid ============= */

        vm.prank(nodeOps[0]);
        auction.withdrawBid(bidIds[0]);

        IAuction.NodeOpGlobalDetails memory nodeOpDetails = auction.getNodeOpDetails(nodeOps[0]);
        // Verify number of bids of nodeOps[0]
        assertEq(nodeOpDetails.numBidsCluster4, 1);
        // Verify the number of DV
        assertEq(auction.getNumDVInAuction(), 1);
        // Verify the number of node ops in dv4
        assertEq(auction.dv4AuctionNumNodeOps(), 6);

        // Verify bidIds[0] has been deleted
        IAuction.BidDetails memory bidDetails = auction.getBidDetails(bidIds[0]);
        assertEq(bidDetails.nodeOp, address(0));

        /* ============= nodeOps[0] withdraw its last bid ============= */

        vm.prank(nodeOps[0]);
        auction.withdrawBid(bidIds[1]);

        nodeOpDetails = auction.getNodeOpDetails(nodeOps[0]);
        // Verify number of bids of nodeOps[0]
        assertEq(nodeOpDetails.numBidsCluster4, 0);
        // Verify the number of DV
        assertEq(auction.getNumDVInAuction(), 1);
        // Verify the number of node ops in dv4
        assertEq(auction.dv4AuctionNumNodeOps(), 5);

>>>>>>> 9b28cea4
        // Verify nodeOps[0] balance
        assertEq(nodeOps[0].balance, STARTING_BALANCE);

        /* ============= Verify winning cluster when nodeOps[0] is out ============= */

        // Get the winning cluster Id
        (bytes32 winningClusterId,) = auction.getWinningCluster();
        address[] memory nodesAddr = _getClusterIdNodeAddr(winningClusterId);
        assertEq(nodesAddr[0], nodeOps[3]);
        assertEq(nodesAddr[1], nodeOps[1]);
        assertEq(nodesAddr[2], nodeOps[4]);
        assertEq(nodesAddr[3], nodeOps[2]);

    }

    function test_UpdateAuctionParam() external {
        // Update auction configuration
        uint256 newExpectedDailyReturnWei = (uint256(32 ether) * 32) / (1000 * 365); // 3.2% APY
        uint16 newMaxDiscountRate = 10e2;
        uint32 newMinDuration = 60;

        auction.updateExpectedDailyReturnWei(newExpectedDailyReturnWei);
        auction.updateMinDuration(newMinDuration);
        auction.updateMaxDiscountRate(newMaxDiscountRate);

        // Check if the auction configuration is updated correctly
        assertEq(auction.expectedDailyReturnWei(), newExpectedDailyReturnWei);
        assertEq(auction.maxDiscountRate(), newMaxDiscountRate);
        assertEq(auction.minDuration(), newMinDuration);
    }

    function test_TriggerMainAuctions() external {

        // 6 nodeOps bid, 11 bids in total
        bytes32[] memory bidIds = _createMultipleBids();

        // Create a StratVaultETH
        address stratVaultETH = _createStratVaultETH();

        // Verify the number of node ops and DV
        assertEq(auction.dv4AuctionNumNodeOps(), 6);
        assertEq(auction.getNumDVInAuction(), 1);

        /* ===================== FIRST DV CREATION ===================== */

        // Revert if the caller is not the StrategyModuleManager
        vm.expectRevert(IAuction.OnlyStratVaultETH.selector);
        auction.triggerAuction();

        // A main auction is triggered
        vm.prank(stratVaultETH);
        bytes32 firstClusterId = auction.triggerAuction();

        // Get the winning cluster details
        IAuction.ClusterDetails memory winningClusterDetails = auction.getClusterDetails(firstClusterId);

        // Verify a Split has been deployed
        assertNotEq(winningClusterDetails.splitAddr, address(0));

        // Get the winning bid ids
        bytes32[] memory winningBidIds = new bytes32[](4);
        winningBidIds[0] = winningClusterDetails.nodes[0].bidId;
        winningBidIds[1] = winningClusterDetails.nodes[1].bidId;
        winningBidIds[2] = winningClusterDetails.nodes[2].bidId;
        winningBidIds[3] = winningClusterDetails.nodes[3].bidId;

        // Verify the winning bids
        assertEq(winningBidIds[0], bidIds[8]);
        assertEq(winningBidIds[1], bidIds[0]);
        assertEq(winningBidIds[2], bidIds[2]);
        assertEq(winningBidIds[3], bidIds[9]);
        // Verify the winning node op addresses
        assertEq(_getBidIdNodeAddr(bidIds[8]), nodeOps[3]);
        assertEq(_getBidIdNodeAddr(bidIds[0]), nodeOps[0]);
        assertEq(_getBidIdNodeAddr(bidIds[2]), nodeOps[1]);
        assertEq(_getBidIdNodeAddr(bidIds[9]), nodeOps[4]);
        // Verify the number of VCs of each node op
        assertEq(winningClusterDetails.nodes[0].currentVCNumber, 210);
        assertEq(winningClusterDetails.nodes[1].currentVCNumber, 200);
        assertEq(winningClusterDetails.nodes[2].currentVCNumber, 200);
        assertEq(winningClusterDetails.nodes[3].currentVCNumber, 175);
        // Verify the cluster status
        assertEq(uint256(winningClusterDetails.status), uint256(IAuction.ClusterStatus.IN_CREATION));

        // Verify the number of node ops and DV
        assertEq(auction.dv4AuctionNumNodeOps(), 4);
        assertEq(auction.getNumDVInAuction(), 1);

        // Check if StakerRewards has received the bids prices
        assertEq(address(stakerRewards).balance, _getBidIdBidPrice(winningBidIds[0]) + _getBidIdBidPrice(winningBidIds[1]) + _getBidIdBidPrice(winningBidIds[2]) + _getBidIdBidPrice(winningBidIds[3]));

        /* ===================== SECOND DV CREATION ===================== */

        // A main auction is triggered
        vm.prank(stratVaultETH);
        bytes32 secondClusterId = auction.triggerAuction();

        // Get the second winning cluster details
        winningClusterDetails = auction.getClusterDetails(secondClusterId);

        // Verify a Split has been deployed
        assertNotEq(winningClusterDetails.splitAddr, address(0));

        // Get the second DV winning bid ids
        winningBidIds[0] = winningClusterDetails.nodes[0].bidId;
        winningBidIds[1] = winningClusterDetails.nodes[1].bidId;
        winningBidIds[2] = winningClusterDetails.nodes[2].bidId;
        winningBidIds[3] = winningClusterDetails.nodes[3].bidId;

        // Verify the winning bids
        assertEq(winningBidIds[0], bidIds[3]); // How the RedBlackTreeLib is implemented --> last element overwrites the first one
        assertEq(winningBidIds[1], bidIds[1]);
        assertEq(winningBidIds[2], bidIds[4]);
        assertEq(winningBidIds[3], bidIds[10]);
        // Verify the winning node op addresses
        assertEq(_getBidIdNodeAddr(bidIds[3]), nodeOps[1]);
        assertEq(_getBidIdNodeAddr(bidIds[1]), nodeOps[0]);
        assertEq(_getBidIdNodeAddr(bidIds[4]), nodeOps[2]);
        assertEq(_getBidIdNodeAddr(bidIds[10]), nodeOps[5]);
        // Verify the cluster status
        assertEq(uint256(winningClusterDetails.status), uint256(IAuction.ClusterStatus.IN_CREATION));

        // Verify the number of node ops and DV
        assertEq(auction.dv4AuctionNumNodeOps(), 1);
        assertEq(auction.getNumDVInAuction(), 0);

        /* ===================== THIRD DV CREATION FAILED ===================== */

        // Cannot trigger a new auction if not enough node operators to create a new DV
        vm.expectRevert(IAuction.MainAuctionEmpty.selector);
        vm.prank(stratVaultETH);
        auction.triggerAuction();
    }

    /* ===================== HELPER FUNCTIONS ===================== */

    function _bidCluster4(
        address _nodeOp,
        uint16 _discountRate,
        uint32 _timeInDays
    ) internal returns (bytes32) {
        vm.warp(block.timestamp + 1);
        // Get price to pay
        uint256 priceToPay = auction.getPriceToPay(_nodeOp, _discountRate, _timeInDays, IAuction.AuctionType.JOIN_CLUSTER_4);
        vm.prank(_nodeOp);
        return auction.bid{value: priceToPay}(_discountRate, _timeInDays, IAuction.AuctionType.JOIN_CLUSTER_4);
    }

    function _nodeOpUpdateBid(
        address _nodeOp,
        bytes32 _bidId,
        uint16 _newDiscountRate,
        uint32 _newTimeInDays
<<<<<<< HEAD
    ) internal returns (bytes32) {
        // Get price to pay
        uint256 priceToAdd = auction.getUpdateBidPrice(_nodeOp, _bidId, _newDiscountRate, _newTimeInDays);
        vm.prank(_nodeOp);
        return auction.updateBid{value: priceToAdd}(_bidId, _newDiscountRate, _newTimeInDays);
=======
    ) internal {
        // Get price to pay
        uint256 priceToAdd = auction.getUpdateBidPrice(_nodeOp, _bidId, _newDiscountRate, _newTimeInDays);
        vm.prank(_nodeOp);
        auction.updateBid{value: priceToAdd}(_bidId, _newDiscountRate, _newTimeInDays);
>>>>>>> 9b28cea4
    }

    function _getBidIdAuctionScore(bytes32 _bidId) internal view returns (uint256) {
        IAuction.BidDetails memory bidDetails = auction.getBidDetails(_bidId);
        return bidDetails.auctionScore;
    }

    function _getBidIdNodeAddr(bytes32 _bidId) internal view returns (address) {
        IAuction.BidDetails memory bidDetails = auction.getBidDetails(_bidId);
        return bidDetails.nodeOp;
    }

    function _getBidIdBidPrice(bytes32 _bidId) internal view returns (uint256) {
        IAuction.BidDetails memory bidDetails = auction.getBidDetails(_bidId);
        return bidDetails.bidPrice;
    }

    function _getClusterIdNodeAddr(bytes32 _clusterId) internal view returns (address[] memory) {
        IAuction.NodeDetails[] memory nodes = auction.getClusterDetails(_clusterId).nodes;
        address[] memory nodesAddr = new address[](nodes.length);
        for (uint256 i = 0; i < nodes.length; i++) {
            nodesAddr[i] = _getBidIdNodeAddr(nodes[i].bidId);
        }
        return nodesAddr;
    }

    function _calculateAvgAuctionScore(uint256[] memory _auctionScores) internal pure returns (uint256) {
        uint256 sum = 0;
        for (uint256 i = 0; i < _auctionScores.length;) {
            sum += _auctionScores[i];
            unchecked {
                ++i;
            }
        }
        return sum / _auctionScores.length;
    }

    function _calculateClusterId(
        uint256 _timestamp,
        address[] memory _addresses,
        uint256 _averageAuctionScore
    ) internal pure returns (bytes32) {
        return keccak256(abi.encodePacked(_timestamp, _averageAuctionScore, _addresses));
    }

    function _createMultipleBids() internal returns (bytes32[] memory) {
        bytes32[] memory bidIds = new bytes32[](11);

        // nodeOps[0] bids 2 times with the same parameters
        bidIds[0] = _bidCluster4(nodeOps[0], 5e2, 200); // 2nd
        bidIds[1] = _bidCluster4(nodeOps[0], 5e2, 200); // 2nd

        // nodeOps[1] bids 2 times with the same parameters
        bidIds[2] = _bidCluster4(nodeOps[1], 5e2, 200); // 3rd
        bidIds[3] = _bidCluster4(nodeOps[1], 5e2, 200); // 3rd

        // nodeOps[2] bids 4 times with different parameters
        bidIds[4] = _bidCluster4(nodeOps[2], 5e2, 150); // 5th
        bidIds[5] = _bidCluster4(nodeOps[2], 5e2, 149); // 5th
        bidIds[6] = _bidCluster4(nodeOps[2], 5e2, 148); // 5th
        bidIds[7] = _bidCluster4(nodeOps[2], 5e2, 147); // 5th

        // nodeOps[3] bids and takes the first position
        bidIds[8] = _bidCluster4(nodeOps[3], 5e2, 210); // 1st

        // nodeOps[4] bids and takes the fourth position
        bidIds[9] = _bidCluster4(nodeOps[4], 5e2, 175); // 4th

        // nodeOps[5] bids
        bidIds[10] = _bidCluster4(nodeOps[5], 14e2, 50); // 6th

        return bidIds;
    }

    function _createStratVaultETH() internal returns (address) {
        vm.prank(alice);
        return strategyVaultManager.createStratVaultETH(true, true, ELOperator1, address(0));
    }

}<|MERGE_RESOLUTION|>--- conflicted
+++ resolved
@@ -265,7 +265,6 @@
         (winningClusterId, highestAvgAuctionScore) = auction.getWinningCluster();
         assertEq(highestAvgAuctionScore, winningInfo.averageAuctionScore);
         assertEq(winningClusterId, winningInfo.clusterId);
-<<<<<<< HEAD
 
     }
 
@@ -273,15 +272,6 @@
         // 6 nodeOps bid, 11 bids in total
         bytes32[] memory bidIds = _createMultipleBids();
 
-=======
-
-    }
-
-    function test_getUpdateBidPrice() external {
-        // 6 nodeOps bid, 11 bids in total
-        bytes32[] memory bidIds = _createMultipleBids();
-
->>>>>>> 9b28cea4
         // Sould revert if `nodeOp` is not the owner of `bidId`
         vm.expectRevert(IAuction.SenderNotBidder.selector);
         auction.getUpdateBidPrice(nodeOps[2], bidIds[0], 10e2, 100);
@@ -306,7 +296,6 @@
     function testUpdateBid_RevertCorrectly() external {
         // 6 nodeOps bid, 11 bids in total
         bytes32[] memory bidIds = _createMultipleBids();
-<<<<<<< HEAD
 
         // Sould revert if `nodeOp` is not the owner of `bidId`
         vm.expectRevert(IAuction.SenderNotBidder.selector);
@@ -343,13 +332,10 @@
         bytes32[] memory bidIds = _createMultipleBids();
 
         // nodeOps[3] updates its bid
-        bytes32 newBidId = _nodeOpUpdateBid(nodeOps[3], bidIds[8], 1375, 129);
-
-        // Verify updated bidDetails mapping has been deleted
-        assertEq(auction.getBidDetails(bidIds[8]).vcNumber, 0);
+        _nodeOpUpdateBid(nodeOps[3], bidIds[8], 1375, 129);
 
         // Verify the new bidId has been added to the bidDetails mapping
-        IAuction.BidDetails memory newBidDetails = auction.getBidDetails(newBidId);
+        IAuction.BidDetails memory newBidDetails = auction.getBidDetails(bidIds[8]);
         assertEq(newBidDetails.auctionScore, auctionScore_1375_129);
         assertEq(newBidDetails.bidPrice, bidPrice_1375_129);
         assertEq(newBidDetails.nodeOp, nodeOps[3]);
@@ -364,7 +350,7 @@
 
         /* ============= Number 1 (nodeOps[3]) downbids to exit the winner set ============= */
 
-        bytes32 newBidId1 = _nodeOpUpdateBid(nodeOps[3], bidIds[8], 5e2, 149);
+        _nodeOpUpdateBid(nodeOps[3], bidIds[8], 5e2, 149);
 
         // Get the winning cluster Id
         (bytes32 winningClusterId,) = auction.getWinningCluster();
@@ -375,80 +361,8 @@
         assertEq(nodesAddr[2], nodeOps[4]);
         assertEq(nodesAddr[3], nodeOps[2]);
 
-        // Verify updated bidId mapping has been deleted
-        assertEq(auction.getBidDetails(bidIds[8]).vcNumber, 0);
-
-        /* ============= Number last (nodeOps[5]) outbids to be in the winner set ============= */
-        bytes32 newBidId2 = _nodeOpUpdateBid(nodeOps[5], bidIds[10], 2e2, 500);
-=======
-
-        // Sould revert if `nodeOp` is not the owner of `bidId`
-        vm.expectRevert(IAuction.SenderNotBidder.selector);
-        auction.updateBid(bidIds[0], 10e2, 100);
-
-        // Should revert if discountRate too high
-        vm.expectRevert(IAuction.DiscountRateTooHigh.selector);
-        vm.prank(nodeOps[0]);
-        auction.updateBid(bidIds[0], 30e2, 100);
-
-        // Should revert if duration too short
-        vm.expectRevert(IAuction.DurationTooShort.selector);
-        vm.prank(nodeOps[0]);
-        auction.updateBid(bidIds[0], 10e2, 10);
-    }
-
-    function test_updateBid_RefundSkimmingEthers() external {
-        // 6 nodeOps bid, 11 bids in total
-        bytes32[] memory bidIds = _createMultipleBids();
-
-        // OutBidding and sending to many ETH
-        vm.prank(nodeOps[5]);
-        auction.updateBid{value: 50 ether}(bidIds[10], 10e2, 100);
-        assertEq(nodeOps[5].balance, STARTING_BALANCE - bidPrice_10e2_100);
-
-        // DownBidding and sending to many ETH
-        vm.prank(nodeOps[3]);
-        auction.updateBid{value: 50 ether}(bidIds[8], 10e2, 100);
-        assertEq(nodeOps[3].balance, STARTING_BALANCE - bidPrice_10e2_100);
-    }
-
-    function test_updateBid_BidDetails() external {
-        // 6 nodeOps bid, 11 bids in total
-        bytes32[] memory bidIds = _createMultipleBids();
-
-        // nodeOps[3] updates its bid
-        _nodeOpUpdateBid(nodeOps[3], bidIds[8], 1375, 129);
-
-        // Verify the new bidId has been added to the bidDetails mapping
-        IAuction.BidDetails memory newBidDetails = auction.getBidDetails(bidIds[8]);
-        assertEq(newBidDetails.auctionScore, auctionScore_1375_129);
-        assertEq(newBidDetails.bidPrice, bidPrice_1375_129);
-        assertEq(newBidDetails.nodeOp, nodeOps[3]);
-        assertEq(newBidDetails.vcNumber, 129);
-        assertEq(newBidDetails.discountRate, 1375);
-        assertEq(uint256(newBidDetails.auctionType), uint256(IAuction.AuctionType.JOIN_CLUSTER_4));
-    }
-
-    function test_updateBid_updateMainAuction() external {
-        // 6 nodeOps bid, 11 bids in total
-        bytes32[] memory bidIds = _createMultipleBids();
-
-        /* ============= Number 1 (nodeOps[3]) downbids to exit the winner set ============= */
-
-        _nodeOpUpdateBid(nodeOps[3], bidIds[8], 5e2, 149);
-
-        // Get the winning cluster Id
-        (bytes32 winningClusterId,) = auction.getWinningCluster();
-        address[] memory nodesAddr = _getClusterIdNodeAddr(winningClusterId);
-        assertEq(nodesAddr.length, 4);
-        assertEq(nodesAddr[0], nodeOps[0]);
-        assertEq(nodesAddr[1], nodeOps[1]);
-        assertEq(nodesAddr[2], nodeOps[4]);
-        assertEq(nodesAddr[3], nodeOps[2]);
-
         /* ============= Number last (nodeOps[5]) outbids to be in the winner set ============= */
         _nodeOpUpdateBid(nodeOps[5], bidIds[10], 2e2, 500);
->>>>>>> 9b28cea4
 
         // Get the winning cluster Id
         (winningClusterId,) = auction.getWinningCluster();
@@ -474,7 +388,6 @@
     function testWithdrawBid() external {
         // 6 nodeOps bid, 11 bids in total
         bytes32[] memory bidIds = _createMultipleBids();
-<<<<<<< HEAD
 
         /* ============= nodeOps[0] withdraw one of its bid ============= */
 
@@ -506,39 +419,6 @@
         // Verify the number of node ops in dv4
         assertEq(auction.dv4AuctionNumNodeOps(), 5);
 
-=======
-
-        /* ============= nodeOps[0] withdraw one of its bid ============= */
-
-        vm.prank(nodeOps[0]);
-        auction.withdrawBid(bidIds[0]);
-
-        IAuction.NodeOpGlobalDetails memory nodeOpDetails = auction.getNodeOpDetails(nodeOps[0]);
-        // Verify number of bids of nodeOps[0]
-        assertEq(nodeOpDetails.numBidsCluster4, 1);
-        // Verify the number of DV
-        assertEq(auction.getNumDVInAuction(), 1);
-        // Verify the number of node ops in dv4
-        assertEq(auction.dv4AuctionNumNodeOps(), 6);
-
-        // Verify bidIds[0] has been deleted
-        IAuction.BidDetails memory bidDetails = auction.getBidDetails(bidIds[0]);
-        assertEq(bidDetails.nodeOp, address(0));
-
-        /* ============= nodeOps[0] withdraw its last bid ============= */
-
-        vm.prank(nodeOps[0]);
-        auction.withdrawBid(bidIds[1]);
-
-        nodeOpDetails = auction.getNodeOpDetails(nodeOps[0]);
-        // Verify number of bids of nodeOps[0]
-        assertEq(nodeOpDetails.numBidsCluster4, 0);
-        // Verify the number of DV
-        assertEq(auction.getNumDVInAuction(), 1);
-        // Verify the number of node ops in dv4
-        assertEq(auction.dv4AuctionNumNodeOps(), 5);
-
->>>>>>> 9b28cea4
         // Verify nodeOps[0] balance
         assertEq(nodeOps[0].balance, STARTING_BALANCE);
 
@@ -692,19 +572,11 @@
         bytes32 _bidId,
         uint16 _newDiscountRate,
         uint32 _newTimeInDays
-<<<<<<< HEAD
-    ) internal returns (bytes32) {
-        // Get price to pay
-        uint256 priceToAdd = auction.getUpdateBidPrice(_nodeOp, _bidId, _newDiscountRate, _newTimeInDays);
-        vm.prank(_nodeOp);
-        return auction.updateBid{value: priceToAdd}(_bidId, _newDiscountRate, _newTimeInDays);
-=======
     ) internal {
         // Get price to pay
         uint256 priceToAdd = auction.getUpdateBidPrice(_nodeOp, _bidId, _newDiscountRate, _newTimeInDays);
         vm.prank(_nodeOp);
         auction.updateBid{value: priceToAdd}(_bidId, _newDiscountRate, _newTimeInDays);
->>>>>>> 9b28cea4
     }
 
     function _getBidIdAuctionScore(bytes32 _bidId) internal view returns (uint256) {
