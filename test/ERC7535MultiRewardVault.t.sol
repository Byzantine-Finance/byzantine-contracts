// SPDX-License-Identifier: MIT
pragma solidity ^0.8.20;

import "forge-std/Test.sol";
import "@openzeppelin/contracts/proxy/transparent/ProxyAdmin.sol";
import "../src/vault/ERC7535MultiRewardVault.sol";
import "./mocks/MockOracle.sol";
import {ERC20} from "@openzeppelin/contracts/token/ERC20/ERC20.sol";

contract MockERC20 is ERC20 {
    constructor(string memory name, string memory symbol) ERC20(name, symbol) {}

    function mint(address to, uint256 amount) external {
        _mint(to, amount);
    }

    function burn(address from, uint256 amount) external {
        _burn(from, amount);
    }
}

contract ERC7535MultiRewardVaultTest is Test {
    ProxyAdmin public byzantineProxyAdmin;
    ERC7535MultiRewardVault public vault;
    
    MockOracle oracle;
    MockERC20 rewardToken1;

    address alice = address(0x1);
    address bob = address(0x2);

    uint256 internal constant STARTING_BALANCE = 100 ether;

    function setUp() public {
        // Setup oracle
        oracle = new MockOracle();

        // Deploy the vault directly without a proxy (cannot test upgradability in this file)
        vault = new ERC7535MultiRewardVault();

        // Initialize the vault
        vault.initialize(address(oracle));

        // Setup reward token
        rewardToken1 = new MockERC20("Reward Token", "RWD");

        // Distribute ETH to the accounts
        vm.deal(alice, STARTING_BALANCE);
        vm.deal(bob, STARTING_BALANCE);
    }

    function testInitialization() public view {
        // Verify the owner is set correctly
        assertEq(vault.owner(), address(this));

        // Verify the oracle is set correctly
        assertEq(address(vault.oracle()), address(oracle));
    }

    function testDeposit() public {
        uint256 oneEth = 1 ether;

        console.log("~~~Initial State~~~");
        console.log("totalAssets", etherToString(vault.totalAssets()));
        console.log("totalSupply", decimalToString(vault.totalSupply()));
        console.log("alice shares", decimalToString(vault.balanceOf(alice)));
        console.log("bob shares", decimalToString(vault.balanceOf(bob)));

        /* ===================== ALICE DEPOSITS 1 ETH ===================== */
        // Alice deposits 1 ETH into the vault
        vm.prank(alice);
        uint256 aliceShares = vault.deposit{value: oneEth}(oneEth, alice);

        console.log("~~~After Alice's deposit~~~");
        console.log("return value aliceShares", aliceShares);
        console.log("totalAssets", etherToString(vault.totalAssets()));
        console.log("totalSupply", decimalToString(vault.totalSupply()));
        console.log("alice shares", decimalToString(vault.balanceOf(alice)));
        console.log("bob shares", decimalToString(vault.balanceOf(bob)));
        
        // Verify Alice's deposit
        assertEq(aliceShares, oneEth, "Alice should receive 1e18 shares for first deposit");
        assertEq(vault.balanceOf(alice), oneEth, "Alice's balance should be 1e18 shares");
        assertEq(address(vault).balance, oneEth, "Vault should have 1 ETH");

        /* ===================== ADD 2 REWARD TOKENS ===================== */
        // Add reward token to the vault
        vault.addRewardToken(address(rewardToken1));
        // Mint 2 ETH worth of reward tokens to the vault
        rewardToken1.mint(address(vault), 2 * oneEth);
        // Verify the reward token is added
        assertEq(vault.rewardTokens(0), address(rewardToken1), "Reward token should be added");
        // Verify the reward token balance
        assertEq(rewardToken1.balanceOf(address(vault)), 2 * oneEth, "Vault should have 2 ETH worth of reward token");

        console.log("~~~After adding 2 reward tokens~~~");
        console.log("totalAssets", etherToString(vault.totalAssets()));
        console.log("totalSupply", decimalToString(vault.totalSupply()));
        console.log("alice shares", decimalToString(vault.balanceOf(alice)));
        console.log("bob shares", decimalToString(vault.balanceOf(bob)));

        /* ===================== BOB DEPOSITS 1 ETH ===================== */
        /**
         * Calculate expected shares for Bob (should be 1/4 of total supply after his deposit)
         * shares = (assets * totalSupply) / totalAssets
         *  - shares is the number of shares the user will receive
         *  - assets is the value of underlying assets being deposited
         *  - totalSupply is the total number of existing shares before the deposit
         *  - totalAssets is the total value of underlying assets held by the vault before the deposit
         * expectedBobShares = (1 * 1) / 3 = 0.333333333333333333
         */
        uint256 expectedBobShares = vault.previewDeposit(oneEth);

        console.log("expectedBobShares", expectedBobShares);

        // Bob deposits 1 ETH into the vault
        vm.prank(bob);
        uint256 bobShares = vault.deposit{value: oneEth}(oneEth, bob);

        console.log("~~~After Bob's deposit~~~");
        console.log("return value bobShares", bobShares);
        console.log("totalAssets", etherToString(vault.totalAssets()));
        console.log("totalSupply", decimalToString(vault.totalSupply()));
        console.log("alice shares", decimalToString(vault.balanceOf(alice)));
        console.log("bob shares", decimalToString(vault.balanceOf(bob)));

        // Verify Bob's deposit
<<<<<<< HEAD
        assertApproxEqRel(bobShares, expectedBobShares, 1e14, "Bob should receive 0.333e18 shares (approx)");
=======
        assertApproxEqAbs(bobShares, expectedBobShares, 2, "Bob should receive approx 0.333e18 shares");
>>>>>>> b48dd72c
        assertEq(vault.balanceOf(bob), bobShares, "Bob's balance should match received shares");
        assertEq(vault.balanceOf(alice), oneEth, "Alice's balance should remain unchanged");
        assertEq(address(vault).balance, 2 * oneEth, "Vault should have 2 ETH");
        assertEq(vault.totalSupply(), aliceShares + bobShares, "Total supply should be sum of Alice and Bob's shares");
        assertEq(vault.totalAssets(), 4 ether, "Total assets should be worth 4 ETH");

        // Verify proportions of ownership
        uint256 aliceProportion = (vault.balanceOf(alice) * 1e18) / vault.totalSupply();
        uint256 bobProportion = (vault.balanceOf(bob) * 1e18) / vault.totalSupply();
<<<<<<< HEAD
        assertApproxEqRel(aliceProportion, 750000000000000000, 1e14, "Alice should own 75% of the vault");
        assertApproxEqRel(bobProportion, 250000000000000000, 1e14, "Bob should own 25% of the vault");
=======
        assertApproxEqAbs(aliceProportion, 750000000000000000, 2, "Alice should own approx 75% of the vault");
        assertApproxEqAbs(bobProportion, 250000000000000000, 2, "Bob should own approx 25% of the vault");
>>>>>>> b48dd72c
    }

    function testMint() public {
        /* ===================== ALICE MINTS 1 ETH WORTH OF SHARES ===================== */
        uint256 aliceDesiredShares = 1 ether;
        uint256 aliceAssetsRequired = vault.previewMint(aliceDesiredShares);

        console.log("~~~Initial State~~~");
        console.log("totalAssets", etherToString(vault.totalAssets()));
        console.log("totalSupply", decimalToString(vault.totalSupply()));
        console.log("alice shares", decimalToString(vault.balanceOf(alice)));
        console.log("bob shares", decimalToString(vault.balanceOf(bob)));

        console.log("aliceAssetsRequired", aliceAssetsRequired);

        // Alice mints 1 ETH worth of shares
        vm.prank(alice);
        uint256 aliceAssetsDeposited = vault.mint{value: aliceAssetsRequired}(aliceDesiredShares, alice);
        uint256 aliceShares = vault.balanceOf(alice);

        console.log("~~~After Alice's mint~~~");
        console.log("return value assets", etherToString(aliceAssetsDeposited));
        console.log("totalAssets", etherToString(vault.totalAssets()));
        console.log("totalSupply", decimalToString(vault.totalSupply()));
        console.log("alice shares", decimalToString(vault.balanceOf(alice)));
        console.log("bob shares", decimalToString(vault.balanceOf(bob)));

        // Verify Alice's mint
        assertEq(aliceAssetsDeposited, aliceAssetsRequired, "Alice should deposit 1 ETH");
        assertEq(aliceShares, aliceDesiredShares, "Alice should receive 1e18 shares for first deposit");
        assertEq(vault.balanceOf(alice), aliceDesiredShares, "Alice's balance should be 1e18 shares");
        assertEq(address(vault).balance, 1 ether, "Vault should have 1 ETH");
        
        /* ===================== ADD 1 REWARD TOKEN ===================== */
        // Add reward token to the vault
        vault.addRewardToken(address(rewardToken1));
        // Mint 1 ETH worth of reward tokens to the vault
        rewardToken1.mint(address(vault), 1 ether);
        // Verify the reward token is added
        assertEq(vault.rewardTokens(0), address(rewardToken1), "Reward token should be added");
        // Verify the reward token balance
        assertEq(rewardToken1.balanceOf(address(vault)), 1 ether, "Vault should have 1 ETH worth of reward token");
        // Verify the total amount of assets on vault
        assertEq(vault.totalAssets(), 2 ether, "Total assets should be 2 ETH");

        console.log("~~~After adding 1 reward token~~~");
        console.log("totalAssets", etherToString(vault.totalAssets()));
        console.log("totalSupply", decimalToString(vault.totalSupply()));
        console.log("alice shares", decimalToString(vault.balanceOf(alice)));
        console.log("bob shares", decimalToString(vault.balanceOf(bob)));

        /* ===================== BOB MINTS 1 ETH WORTH OF SHARES ===================== */
        // Get the expeceted amount of shares from a deposit for 1 ETH
        uint256 bobMintAmount = 1 ether;
        uint256 expectedBobShares = vault.previewDeposit(bobMintAmount);
    
        console.log("expectedBobShares", expectedBobShares);
        console.log("assetAmountReturnedFromPreviewMint", etherToString(vault.previewMint(expectedBobShares)));

        // Mint the same amount of shares that we got from the previewDeposit function
        vm.prank(bob);
        uint256 bobAssetsDeposited = vault.mint{value: bobMintAmount}(expectedBobShares, bob);
        uint256 bobShares = vault.balanceOf(bob);

        console.log("~~~After Bob's mint~~~");
        console.log("return value assets", etherToString(bobAssetsDeposited));
        console.log("totalAssets", etherToString(vault.totalAssets()));
        console.log("totalSupply", decimalToString(vault.totalSupply()));
        console.log("alice shares", decimalToString(vault.balanceOf(alice)));
        console.log("bob shares", decimalToString(vault.balanceOf(bob)));

        // Verify Bob's mint
        assertEq(bobAssetsDeposited, bobMintAmount, "Bob should deposit 1 ETH");
<<<<<<< HEAD
        assertApproxEqRel(bobShares, expectedBobShares, 1e14, "Bob should receive 0.5e18 shares (approx)");
=======
        assertApproxEqAbs(bobShares, expectedBobShares, 2, "Bob should receive approx 0.5e18 shares");
>>>>>>> b48dd72c
        assertEq(vault.balanceOf(alice), 1 ether, "Alice's balance should remain unchanged");
        assertEq(address(vault).balance, 2 ether, "Vault should have 2 ETH");
        assertEq(vault.totalSupply(), aliceShares + bobShares, "Total supply should be sum of Alice and Bob's shares");
        assertEq(vault.totalAssets(), 3 ether, "Total assets should be 3 ETH");

        // Verify proportions of ownership
        uint256 aliceProportion = (vault.balanceOf(alice) * 1e18) / vault.totalSupply();
        uint256 bobProportion = (vault.balanceOf(bob) * 1e18) / vault.totalSupply();
<<<<<<< HEAD
        assertApproxEqRel(aliceProportion, 666666666666666666, 1e14, "Alice should own (approx) 66.66% of the vault");
        assertApproxEqRel(bobProportion, 333333333333333333, 1e14, "Bob should own (approx) 33.33% of the vault");
=======
        assertApproxEqAbs(aliceProportion, 666666666666666666, 2, "Alice should own approx 66.66% of the vault");
        assertApproxEqAbs(bobProportion, 333333333333333333, 2, "Bob should own approx 33.33% of the vault");
>>>>>>> b48dd72c

        /* ===================== ALICE MINTS 1 SHARE ===================== */
        uint256 aliceSharesToMint2 = 1e18;
        uint256 aliceExpectedAssets2 = vault.previewMint(aliceSharesToMint2);

        console.log("aliceSharesToMint2", decimalToString(aliceSharesToMint2));
        console.log("aliceExpectedAssets", etherToString(aliceExpectedAssets2));

        vm.prank(alice);
        uint256 aliceAssetsMinted = vault.mint{value: aliceExpectedAssets2}(aliceSharesToMint2, alice);
        uint256 aliceSharesMinted = vault.balanceOf(alice) - aliceShares; // Deduct previous shares

        console.log("~~~After Alice's 2nd mint~~~");
        console.log("aliceAssetsMinted", etherToString(aliceAssetsMinted));
        console.log("totalAssets", etherToString(vault.totalAssets()));
        console.log("totalSupply", decimalToString(vault.totalSupply()));
        console.log("alice shares", decimalToString(vault.balanceOf(alice)));
        console.log("bob shares", decimalToString(vault.balanceOf(bob)));

        // Verify Alice's mint
        assertEq(aliceSharesToMint2, aliceSharesMinted, "Alice should receive 1 share");
        assertEq(aliceAssetsMinted, aliceExpectedAssets2, "Alice should deposit 2 ETH");
<<<<<<< HEAD
        assertEq(vault.totalAssets(), 5 ether, "Vault should have 5 ETH");
=======
        assertApproxEqAbs(vault.totalAssets(), 5 ether, 2, "Vault should have approx 5 ETH");
>>>>>>> b48dd72c
        assertEq(vault.balanceOf(alice), aliceSharesToMint2 + aliceShares, "Alice's balance should be 2 shares");
    }

    function testWithdraw() public {
        /* ===================== ALICE DEPOSITS 1 ETH AND THEN WITHDRAWS 0.5 ETH ===================== */
        uint256 oneEth = 1 ether;
        uint256 halfEth = 0.5 ether;

        console.log("~~~Initial State~~~");
        console.log("totalAssets", etherToString(vault.totalAssets()));
        console.log("totalSupply", decimalToString(vault.totalSupply()));
        console.log("ETH in vault", etherToString(address(vault).balance));
        console.log("RWD in vault", decimalToString(rewardToken1.balanceOf(address(vault))));
        console.log("alice shares", decimalToString(vault.balanceOf(alice)));
        console.log("alice ETH balance", etherToString(address(alice).balance));
        console.log("alice RWD balance", decimalToString(rewardToken1.balanceOf(alice)));
        console.log("bob shares", decimalToString(vault.balanceOf(bob)));
        console.log("bob ETH balance", etherToString(address(bob).balance));
        console.log("bob RWD balance", decimalToString(rewardToken1.balanceOf(bob)));

        // Alice deposits 1 ETH
        vm.prank(alice);
        uint256 aliceShares = vault.deposit{value: oneEth}(oneEth, alice);
<<<<<<< HEAD

        console.log("~~~After Alice's deposit~~~");
        console.log("totalAssets", etherToString(vault.totalAssets()));
        console.log("totalSupply", decimalToString(vault.totalSupply()));
        console.log("ETH in vault", etherToString(address(vault).balance));
        console.log("RWD in vault", decimalToString(rewardToken1.balanceOf(address(vault))));
        console.log("alice shares", decimalToString(vault.balanceOf(alice)));
        console.log("alice ETH balance", etherToString(address(alice).balance));
        console.log("alice RWD balance", decimalToString(rewardToken1.balanceOf(alice)));
        console.log("bob shares", decimalToString(vault.balanceOf(bob)));
        console.log("bob ETH balance", etherToString(address(bob).balance));
        console.log("bob RWD balance", decimalToString(rewardToken1.balanceOf(bob)));

        console.log("alice total ETH value", etherToString(vault.getUserTotalValue(alice)));
        //console.log("alice proportion withdrawn", halfEth / vault.getUserTotalValue(alice));
        (, uint256[] memory assetAmountsAlice) = vault.getUsersOwnedAssetsAndRewards(alice);
        console.log("alice amount of ETH owned", etherToString(assetAmountsAlice[0]));

        // Alice withdraws 0.5 ETH
        uint256 aliceSharesBeforeWithdraw = vault.balanceOf(alice);
        uint256 aliceETHBalanceBeforeWithdraw = address(alice).balance;
        
        vm.prank(alice);
        uint256 sharesBurned = vault.withdraw(halfEth, alice, alice);

        console.log("~~~After Alice's withdrawal~~~");
        console.log("totalAssets", etherToString(vault.totalAssets()));
        console.log("totalSupply", decimalToString(vault.totalSupply()));
        console.log("ETH in vault", etherToString(address(vault).balance));
        console.log("RWD in vault", decimalToString(rewardToken1.balanceOf(address(vault))));
        console.log("alice shares", decimalToString(vault.balanceOf(alice)));
        console.log("alice ETH balance", etherToString(address(alice).balance));
        console.log("alice RWD balance", decimalToString(rewardToken1.balanceOf(alice)));
        console.log("bob shares", decimalToString(vault.balanceOf(bob)));
        console.log("bob ETH balance", etherToString(address(bob).balance));
        console.log("bob RWD balance", decimalToString(rewardToken1.balanceOf(bob)));

        // Verify Alice's withdrawal
        assertEq(vault.balanceOf(alice), aliceSharesBeforeWithdraw - sharesBurned, "Alice's shares should decrease by the amount burned");
        assertEq(address(alice).balance - aliceETHBalanceBeforeWithdraw, halfEth, "Alice should receive 0.5 ETH");
        assertEq(vault.totalAssets(), halfEth, "Vault should have 0.5 ETH remaining");

        /* ===================== BOB DEPOSITS 1 ETH ===================== */
        vm.prank(bob);
        uint256 bobShares = vault.deposit{value: oneEth}(oneEth, bob);

        console.log("~~~After Bob's deposit~~~");
        console.log("totalAssets", etherToString(vault.totalAssets()));
        console.log("totalSupply", decimalToString(vault.totalSupply()));
        console.log("ETH in vault", etherToString(address(vault).balance));
        console.log("RWD in vault", decimalToString(rewardToken1.balanceOf(address(vault))));
        console.log("alice shares", decimalToString(vault.balanceOf(alice)));
        console.log("alice ETH balance", etherToString(address(alice).balance));
        console.log("alice RWD balance", decimalToString(rewardToken1.balanceOf(alice)));
        console.log("bob shares", decimalToString(vault.balanceOf(bob)));
        console.log("bob ETH balance", etherToString(address(bob).balance));
        console.log("bob RWD balance", decimalToString(rewardToken1.balanceOf(bob)));

        // Verify Bob's deposit
        assertEq(vault.balanceOf(bob), bobShares, "Bob's balance should match received shares");
        assertEq(vault.totalAssets(), oneEth + halfEth, "Vault should have 1.5 ETH");

        /* ===================== ADD 1 REWARD TOKEN ===================== */
        vault.addRewardToken(address(rewardToken1));
        rewardToken1.mint(address(vault), oneEth);

        console.log("~~~After adding reward token~~~");
        console.log("totalAssets", etherToString(vault.totalAssets()));
        console.log("totalSupply", decimalToString(vault.totalSupply()));
        console.log("ETH in vault", etherToString(address(vault).balance));
        console.log("RWD in vault", decimalToString(rewardToken1.balanceOf(address(vault))));
        console.log("alice shares", decimalToString(vault.balanceOf(alice)));
        console.log("alice ETH balance", etherToString(address(alice).balance));
        console.log("alice RWD balance", decimalToString(rewardToken1.balanceOf(alice)));
        console.log("bob shares", decimalToString(vault.balanceOf(bob)));
        console.log("bob ETH balance", etherToString(address(bob).balance));
        console.log("bob RWD balance", decimalToString(rewardToken1.balanceOf(bob)));

        // Verify reward token addition
        assertEq(rewardToken1.balanceOf(address(vault)), oneEth, "Vault should have 1 ETH worth of reward token");
        assertEq(vault.totalAssets(), 2.5 ether, "Total assets should be 2.5 ETH");

        /* ===================== BOB WITHDRAWS 1 ETH ===================== */
        uint256 bobSharesBeforeWithdraw = vault.balanceOf(bob);
        uint256 bobETHBalanceBeforeWithdraw = address(bob).balance;
        uint256 bobRWDBalanceBeforeWithdraw = rewardToken1.balanceOf(bob);

        (, uint256[] memory assetAmountsBob) = vault.getUsersOwnedAssetsAndRewards(bob);
        console.log("bob amount of ETH owned", etherToString(assetAmountsBob[0]));
        console.log("bob amount of RWD owned", decimalToString(assetAmountsBob[1]));

=======

        console.log("~~~After Alice's deposit~~~");
        console.log("totalAssets", etherToString(vault.totalAssets()));
        console.log("totalSupply", decimalToString(vault.totalSupply()));
        console.log("ETH in vault", etherToString(address(vault).balance));
        console.log("RWD in vault", decimalToString(rewardToken1.balanceOf(address(vault))));
        console.log("alice shares", decimalToString(vault.balanceOf(alice)));
        console.log("alice ETH balance", etherToString(address(alice).balance));
        console.log("alice RWD balance", decimalToString(rewardToken1.balanceOf(alice)));
        console.log("bob shares", decimalToString(vault.balanceOf(bob)));
        console.log("bob ETH balance", etherToString(address(bob).balance));
        console.log("bob RWD balance", decimalToString(rewardToken1.balanceOf(bob)));

        console.log("alice total ETH value", etherToString(vault.getUserTotalValue(alice)));
        //console.log("alice proportion withdrawn", halfEth / vault.getUserTotalValue(alice));
        (, uint256[] memory assetAmountsAlice) = vault.getUsersOwnedAssetsAndRewards(alice);
        console.log("alice amount of ETH owned", etherToString(assetAmountsAlice[0]));

        // Alice withdraws 0.5 ETH
        uint256 aliceSharesBeforeWithdraw = vault.balanceOf(alice);
        uint256 aliceETHBalanceBeforeWithdraw = address(alice).balance;
        
        vm.prank(alice);
        uint256 sharesBurned = vault.withdraw(halfEth, alice, alice);

        console.log("~~~After Alice's withdrawal~~~");
        console.log("totalAssets", etherToString(vault.totalAssets()));
        console.log("totalSupply", decimalToString(vault.totalSupply()));
        console.log("ETH in vault", etherToString(address(vault).balance));
        console.log("RWD in vault", decimalToString(rewardToken1.balanceOf(address(vault))));
        console.log("alice shares", decimalToString(vault.balanceOf(alice)));
        console.log("alice ETH balance", etherToString(address(alice).balance));
        console.log("alice RWD balance", decimalToString(rewardToken1.balanceOf(alice)));
        console.log("bob shares", decimalToString(vault.balanceOf(bob)));
        console.log("bob ETH balance", etherToString(address(bob).balance));
        console.log("bob RWD balance", decimalToString(rewardToken1.balanceOf(bob)));

        // Verify Alice's withdrawal
        assertEq(vault.balanceOf(alice), aliceSharesBeforeWithdraw - sharesBurned, "Alice's shares should decrease by the amount burned");
        assertEq(address(alice).balance - aliceETHBalanceBeforeWithdraw, halfEth, "Alice should receive 0.5 ETH");
        assertEq(vault.totalAssets(), halfEth, "Vault should have 0.5 ETH remaining");

        /* ===================== BOB DEPOSITS 1 ETH ===================== */
        vm.prank(bob);
        uint256 bobShares = vault.deposit{value: oneEth}(oneEth, bob);

        console.log("~~~After Bob's deposit~~~");
        console.log("totalAssets", etherToString(vault.totalAssets()));
        console.log("totalSupply", decimalToString(vault.totalSupply()));
        console.log("ETH in vault", etherToString(address(vault).balance));
        console.log("RWD in vault", decimalToString(rewardToken1.balanceOf(address(vault))));
        console.log("alice shares", decimalToString(vault.balanceOf(alice)));
        console.log("alice ETH balance", etherToString(address(alice).balance));
        console.log("alice RWD balance", decimalToString(rewardToken1.balanceOf(alice)));
        console.log("bob shares", decimalToString(vault.balanceOf(bob)));
        console.log("bob ETH balance", etherToString(address(bob).balance));
        console.log("bob RWD balance", decimalToString(rewardToken1.balanceOf(bob)));

        // Verify Bob's deposit
        assertEq(vault.balanceOf(bob), bobShares, "Bob's balance should match received shares");
        assertEq(vault.totalAssets(), oneEth + halfEth, "Vault should have 1.5 ETH");

        /* ===================== ADD 1 REWARD TOKEN ===================== */
        vault.addRewardToken(address(rewardToken1));
        rewardToken1.mint(address(vault), oneEth);

        console.log("~~~After adding reward token~~~");
        console.log("totalAssets", etherToString(vault.totalAssets()));
        console.log("totalSupply", decimalToString(vault.totalSupply()));
        console.log("ETH in vault", etherToString(address(vault).balance));
        console.log("RWD in vault", decimalToString(rewardToken1.balanceOf(address(vault))));
        console.log("alice shares", decimalToString(vault.balanceOf(alice)));
        console.log("alice ETH balance", etherToString(address(alice).balance));
        console.log("alice RWD balance", decimalToString(rewardToken1.balanceOf(alice)));
        console.log("bob shares", decimalToString(vault.balanceOf(bob)));
        console.log("bob ETH balance", etherToString(address(bob).balance));
        console.log("bob RWD balance", decimalToString(rewardToken1.balanceOf(bob)));

        // Verify reward token addition
        assertEq(rewardToken1.balanceOf(address(vault)), oneEth, "Vault should have 1 ETH worth of reward token");
        assertEq(vault.totalAssets(), 2.5 ether, "Total assets should be 2.5 ETH");

        /* ===================== BOB WITHDRAWS 1 ETH ===================== */
        uint256 bobSharesBeforeWithdraw = vault.balanceOf(bob);
        uint256 bobETHBalanceBeforeWithdraw = address(bob).balance;
        uint256 bobRWDBalanceBeforeWithdraw = rewardToken1.balanceOf(bob);

        (, uint256[] memory assetAmountsBob) = vault.getUsersOwnedAssetsAndRewards(bob);
        console.log("bob amount of ETH owned", etherToString(assetAmountsBob[0]));
        console.log("bob amount of RWD owned", decimalToString(assetAmountsBob[1]));

>>>>>>> b48dd72c
        vm.prank(bob);
        uint256 bobSharesBurned = vault.withdraw(oneEth, bob, bob);
        console.log("bob shares burned", decimalToString(bobSharesBurned));

        uint256 bobETHBalanceAfterWithdraw = address(bob).balance;
        uint256 bobRWDBalanceAfterWithdraw = rewardToken1.balanceOf(bob);
        uint256 bobWithdrawnETH = bobETHBalanceAfterWithdraw - bobETHBalanceBeforeWithdraw;
        uint256 bobWithdrawnRWD = bobRWDBalanceAfterWithdraw - bobRWDBalanceBeforeWithdraw;

        console.log("~~~After Bob's withdrawal~~~");
        console.log("totalAssets", etherToString(vault.totalAssets()));
        console.log("totalSupply", decimalToString(vault.totalSupply()));
        console.log("ETH in vault", etherToString(address(vault).balance));
        console.log("RWD in vault", decimalToString(rewardToken1.balanceOf(address(vault))));
        console.log("alice shares", decimalToString(vault.balanceOf(alice)));
        console.log("alice ETH balance", etherToString(address(alice).balance));
        console.log("alice RWD balance", decimalToString(rewardToken1.balanceOf(alice)));
        console.log("bob shares", decimalToString(vault.balanceOf(bob)));
        console.log("bob ETH balance", etherToString(address(bob).balance));
        console.log("bob RWD balance", decimalToString(rewardToken1.balanceOf(bob)));

        // Verify Bob's withdrawal
        assertEq(vault.balanceOf(bob), bobSharesBeforeWithdraw - bobSharesBurned, "Bob's shares should decrease by the amount burned");
        // There is 1.5 ETH and 1 RWD in the vault.
        // Bob owns 66.66% of the vault.
        // Therefore, Bob owns 1 ETH and 0.666 RWD.
        // Bob is withdrawing 1 ETH, which is 60% of his total ETH value (1 / 1.666666666666666666) ≈ 0.6 or 60% .
        // Therefore, Bob should receive 60% of the remaining ETH and RWD in the vault.
        // Bob should receive 0.6 ETH and 0.4 RWD.
<<<<<<< HEAD
        assertApproxEqRel(bobWithdrawnETH, 0.6 ether, 1e14, "Bob should receive approx 0.6 ether");
        assertApproxEqRel(bobWithdrawnRWD, 0.4 ether, 1e14, "Bob should receive approx 0.4 RWD");
        assertApproxEqRel(address(vault).balance, 1.5 ether - bobWithdrawnETH, 1e14, "Vault should have approx 0.9 ETH remaining");
        assertApproxEqRel(rewardToken1.balanceOf(address(vault)), 0.6 ether, 1e14, "Vault should have approx 0.6 RWD remaining");
        assertApproxEqRel(bobWithdrawnRWD + bobWithdrawnETH, 1 ether, 1e14, "Bob should have received approx 1 ether");
=======
        assertApproxEqAbs(bobWithdrawnETH, 0.6 ether, 2, "Bob should receive approx 0.6 ether");
        assertApproxEqAbs(bobWithdrawnRWD, 0.4 ether, 2, "Bob should receive approx 0.4 RWD");
        assertApproxEqAbs(address(vault).balance, 1.5 ether - bobWithdrawnETH, 2, "Vault should have approx 0.9 ETH remaining");
        assertApproxEqAbs(rewardToken1.balanceOf(address(vault)), 0.6 ether, 2, "Vault should have approx 0.6 RWD remaining");
        assertApproxEqAbs(bobWithdrawnRWD + bobWithdrawnETH, 1 ether, 2, "Bob should have received approx 1 ether");
>>>>>>> b48dd72c
    }

    function testRedeem() public {
        console.log("~~~Initial State~~~");
        console.log("totalAssets", etherToString(vault.totalAssets()));
        console.log("totalSupply", decimalToString(vault.totalSupply()));
        console.log("ETH in vault", etherToString(address(vault).balance));
        console.log("RWD in vault", decimalToString(rewardToken1.balanceOf(address(vault))));
        console.log("alice shares", decimalToString(vault.balanceOf(alice)));
        console.log("bob shares", decimalToString(vault.balanceOf(bob)));

        /* ===================== ALICE DEPOSITS 1 ETH AND THEN REDEEMS HALF THEIR SHARES ===================== */
        uint256 aliceDepositAmount = 1 ether;
        vm.prank(alice);
        uint256 aliceShares = vault.deposit{value: aliceDepositAmount}(aliceDepositAmount, alice);

        console.log("~~~After Alice's deposit~~~");
        console.log("totalAssets", etherToString(vault.totalAssets()));
        console.log("totalSupply", decimalToString(vault.totalSupply()));
        console.log("ETH in vault", etherToString(address(vault).balance));
        console.log("RWD in vault", decimalToString(rewardToken1.balanceOf(address(vault))));
        console.log("alice shares", decimalToString(vault.balanceOf(alice)));
        console.log("bob shares", decimalToString(vault.balanceOf(bob)));

        uint256 halfOfAliceShares = aliceShares / 2;
<<<<<<< HEAD
        uint256 aliceAssetsToWithdraw = vault.previewRedeem(halfOfAliceShares);

=======
        console.log("halfOfAliceShares", halfOfAliceShares);
        uint256 aliceAssetsToWithdraw = vault.previewRedeem(halfOfAliceShares);
>>>>>>> b48dd72c
        console.log("aliceAssetsToWithdraw", etherToString(aliceAssetsToWithdraw));

        uint256 aliceETHBalanceBefore = address(alice).balance;
        uint256 vaultETHBalanceBefore = address(vault).balance;
        vm.prank(alice);
        uint256 aliceAssetsWithdrawn = vault.redeem(halfOfAliceShares, alice, alice);

        console.log("~~~After Alice's redeem~~~");
        console.log("aliceAssetsWithdrawn", etherToString(aliceAssetsWithdrawn));
        console.log("totalAssets", etherToString(vault.totalAssets()));
        console.log("totalSupply", decimalToString(vault.totalSupply()));
        console.log("ETH in vault", etherToString(address(vault).balance));
        console.log("RWD in vault", decimalToString(rewardToken1.balanceOf(address(vault))));
        console.log("alice shares", decimalToString(vault.balanceOf(alice)));
        console.log("bob shares", decimalToString(vault.balanceOf(bob)));

        uint256 aliceETHBalanceAfter = address(alice).balance;
        console.log("aliceETHBalanceBefore", etherToString(aliceETHBalanceBefore));
        console.log("aliceETHBalanceAfter", etherToString(aliceETHBalanceAfter));
        uint256 aliceWithdrawnETH = aliceETHBalanceAfter - aliceETHBalanceBefore;
        console.log("aliceWithdrawnETH", etherToString(aliceWithdrawnETH));

        uint256 vaultETHBalanceAfter = address(vault).balance;
        console.log("vaultETHBalanceBefore", etherToString(vaultETHBalanceBefore));
        console.log("vaultETHBalanceAfter", etherToString(vaultETHBalanceAfter));
        uint256 vaultWithdrawnETH = vaultETHBalanceBefore - vaultETHBalanceAfter;
        console.log("vaultWithdrawnETH", etherToString(vaultWithdrawnETH));

        uint256 aliceRewardTokenBalance = rewardToken1.balanceOf(alice);
        console.log("aliceRewardTokenBalance", decimalToString(aliceRewardTokenBalance));
        uint256 aliceTotalAssets = vaultWithdrawnETH + aliceRewardTokenBalance;
        console.log("aliceTotalAssets", etherToString(aliceTotalAssets));

        // Verify Alice's redeem
<<<<<<< HEAD
        assertEq(aliceTotalAssets, 0.5 ether, "Alice should receive assets worth 0.5 ETH");
        assertEq(vaultWithdrawnETH, 0.5 ether, "Vault should have lost 0.5 ETH");
        assertEq(aliceWithdrawnETH, 0.5 ether, "Alice should have gained 0.5 ETH");
        assertEq(vault.totalAssets(), 0.5 ether, "Vault should have 0.5 ETH in total value");
        assertEq(address(vault).balance, 0.5 ether, "Vault should have 0.5 ETH");
        assertEq(vault.totalSupply(), 0.5e18, "Vault should have 0.5 shares");
=======
        assertApproxEqAbs(aliceTotalAssets, 0.5 ether, 2, "Alice should receive assets worth approx 0.5 ETH");
        assertApproxEqAbs(vaultWithdrawnETH, 0.5 ether, 2, "Vault should have lost approx 0.5 ETH"); // TO-DO off by 2 wei, instead of 1
        assertApproxEqAbs(aliceWithdrawnETH, 0.5 ether, 2, "Alice should have gained approx 0.5 ETH");
        assertApproxEqAbs(vault.totalAssets(), 0.5 ether, 2, "Vault should have approx 0.5 ETH in total value");
        assertApproxEqAbs(address(vault).balance, 0.5 ether, 2, "Vault should have approx 0.5 ETH");
        assertApproxEqAbs(vault.totalSupply(), 0.5e18, 2, "Vault should have approx 0.5 shares");
>>>>>>> b48dd72c
        
        /* ===================== BOB DEPOSITS 2 ETH ===================== */
        uint256 bobDepositAmount = 2 ether;
        vm.prank(bob);
        uint256 bobSharesAfterDeposit = vault.deposit{value: bobDepositAmount}(bobDepositAmount, bob);

        console.log("~~~After Bob's deposit~~~");
        console.log("totalAssets", etherToString(vault.totalAssets()));
        console.log("totalSupply", decimalToString(vault.totalSupply()));
        console.log("ETH in vault", etherToString(address(vault).balance));
        console.log("RWD in vault", decimalToString(rewardToken1.balanceOf(address(vault))));
        console.log("alice shares", decimalToString(vault.balanceOf(alice)));
        console.log("bob shares", decimalToString(vault.balanceOf(bob)));

<<<<<<< HEAD
        assertEq(vault.totalAssets(), 2.5 ether, "Vault should have 2.5 ETH in total value");
        assertEq(address(vault).balance, 2.5 ether, "Vault should have 2.5 ETH");
        assertEq(vault.totalSupply(), 2.5e18, "Vault should have 2.5 shares");
=======
        assertApproxEqAbs(vault.totalAssets(), 2.5 ether, 2, "Vault should have approx 2.5 ETH in total value");
        assertApproxEqAbs(address(vault).balance, 2.5 ether, 2, "Vault should have approx 2.5 ETH");
        assertApproxEqAbs(vault.totalSupply(), 2.5e18, 2, "Vault should have approx 2.5 shares");
>>>>>>> b48dd72c

        /* ===================== ADD 1 REWARD TOKEN ===================== */
        vault.addRewardToken(address(rewardToken1));
        rewardToken1.mint(address(vault), 1 ether);

        console.log("~~~After adding reward token~~~");
        console.log("totalAssets", etherToString(vault.totalAssets()));
        console.log("totalSupply", decimalToString(vault.totalSupply()));
        console.log("ETH in vault", etherToString(address(vault).balance));
        console.log("RWD in vault", decimalToString(rewardToken1.balanceOf(address(vault))));
        console.log("alice shares", decimalToString(vault.balanceOf(alice)));
        console.log("bob shares", decimalToString(vault.balanceOf(bob)));

<<<<<<< HEAD
        assertEq(vault.totalAssets(), 3.5 ether, "Vault should have 3.5 ETH in total value");
=======
        assertApproxEqAbs(vault.totalAssets(), 3.5 ether, 2, "Vault should have approx 3.5 ETH in total value");
>>>>>>> b48dd72c

        /* ===================== BOB REDEEMS 1 SHARE ===================== */
        uint256 bobSharesToRedeem = 1e18;
        uint256 bobETHBalanceBefore = address(bob).balance;
        console.log("bobETHBalanceBefore", etherToString(bobETHBalanceBefore));
        uint256 vaultETHBalanceBefore2 = address(vault).balance;
        console.log("vaultETHBalanceBefore2", etherToString(vaultETHBalanceBefore2));

        vm.prank(bob);
        uint256 bobAssetsRedeemed = vault.redeem(bobSharesToRedeem, bob, bob);
        uint256 bobSharesAfterRedeem = vault.balanceOf(bob);

        console.log("~~~After Bob's redeem~~~");
        console.log("totalAssets", etherToString(vault.totalAssets()));
        console.log("totalSupply", decimalToString(vault.totalSupply()));
        console.log("ETH in vault", etherToString(address(vault).balance));
        console.log("RWD in vault", decimalToString(rewardToken1.balanceOf(address(vault))));
        console.log("alice shares", decimalToString(vault.balanceOf(alice)));
        console.log("bob shares", decimalToString(vault.balanceOf(bob)));

        uint256 bobETHBalanceAfter = address(bob).balance;
        console.log("bobETHBalanceAfter", etherToString(bobETHBalanceAfter));
        uint256 bobWithdrawnETH = bobETHBalanceAfter - bobETHBalanceBefore;
        console.log("bobWithdrawnETH", etherToString(bobWithdrawnETH));

        uint256 vaultETHBalanceAfter2 = address(vault).balance;
        console.log("vaultETHBalanceAfter2", etherToString(vaultETHBalanceAfter2));
        uint256 vaultWithdrawnETH2 = vaultETHBalanceBefore2 - vaultETHBalanceAfter2;
        console.log("vaultWithdrawnETH2", etherToString(vaultWithdrawnETH2));

        // Verify Bob's redeem
        // There is 2.5 ETH and 1 RWD in the vault.
        // Bob holds 2 shares, and the total supply is 2.5 shares.
        // Bob owns 80% of the vault.
        // Therefore, Bob owns 2 ETH and 0.8 RWD.
        // Bob is withdrawing 1 share, which is 50% of his value (1 / 2 = 0.5 or 50%)
        // Therefore, Bob should receive 1 ETH and 0.4 RWD.
        assertEq(bobSharesAfterRedeem, 1e18, "Bob should have 1 shares left");
<<<<<<< HEAD
        assertApproxEqRel(vaultWithdrawnETH2, 1 ether, 1e14, "Vault should have lost 1 ETH");
        assertApproxEqRel(bobWithdrawnETH, 1 ether, 1e14, "Bob should have gained 1 ETH");
        assertApproxEqRel(rewardToken1.balanceOf(address(vault)), 0.6 ether, 1e14, "Vault should have 0.6 RWD");
        assertApproxEqRel(rewardToken1.balanceOf(bob), 0.4 ether, 1e14, "Bob should have 0.4 RWD");
        assertApproxEqRel(vault.totalAssets(), 2.1 ether, 1e14, "Vault should have 2.1 ETH in total value");
        assertApproxEqRel(address(vault).balance, 1.5 ether, 1e14, "Vault should have 1.5 ETH");
        assertApproxEqRel(vault.totalSupply(), 1.5e18, 1e14, "Vault should have 1.5 shares");
=======
        assertApproxEqAbs(vaultWithdrawnETH2, 1 ether, 2, "Vault should have lost approx 1 ETH");
        assertApproxEqAbs(bobWithdrawnETH, 1 ether, 2, "Bob should have gained approx 1 ETH");
        assertApproxEqAbs(rewardToken1.balanceOf(address(vault)), 0.6 ether, 2, "Vault should have approx 0.6 RWD");
        assertApproxEqAbs(rewardToken1.balanceOf(bob), 0.4 ether, 2, "Bob should have approx 0.4 RWD");
        assertApproxEqAbs(vault.totalAssets(), 2.1 ether, 2, "Vault should have approx 2.1 ETH in total value");
        assertApproxEqAbs(address(vault).balance, 1.5 ether, 2, "Vault should have approx 1.5 ETH");
        assertApproxEqAbs(vault.totalSupply(), 1.5e18, 2, "Vault should have approx 1.5 shares");
>>>>>>> b48dd72c
    }

    function testAddRewardToken() public {
        /* ===================== ADD REWARD TOKEN ===================== */
        vault.addRewardToken(address(rewardToken1));
        assertEq(vault.rewardTokens(0), address(rewardToken1), "Reward token should be added");
    }

    function testTotalAssets() public {
        uint256 oneEth = 1 ether;
        uint256 expectedValuePerEth = 1000 * 1e18; // $1000 in 18 decimal precision

        // Deposit 1 ETH
        vm.prank(alice);
        vault.deposit{value: oneEth}(oneEth, alice);

        // Add Reward Token (RWD) (worth $1000)
        vault.addRewardToken(address(rewardToken1));
        rewardToken1.mint(address(vault), oneEth); // Mint 1 reward token (assuming 18 decimals)

        // Verify the total assets are calculated correctly  
        // Should be $2000 (1000 from ETH + 1000 from reward token) 
        assertEq(vault.totalAssets(), 2 ether, "Total assets should be 2 ether");
    }

    function testGetUserTotalValue() public {
        uint256 initialDeposit = 1 ether;
        vm.prank(alice);
        vault.deposit{value: initialDeposit}(initialDeposit, alice);

        vault.addRewardToken(address(rewardToken1));
        rewardToken1.mint(address(vault), 1 ether);

        uint256 totalETHValue = vault.getUserTotalValue(alice);
        assertEq(totalETHValue, 2 ether, "Alice's total ETH value should be 2 ETH");
    }

    function testGetUsersOwnedAssetsAndRewards() public {
        uint256 initialDeposit = 1 ether;
        vm.prank(alice);
        vault.deposit{value: initialDeposit}(initialDeposit, alice);

        vault.addRewardToken(address(rewardToken1));
        rewardToken1.mint(address(vault), 1 ether);

        (address[] memory tokens, uint256[] memory amounts) = vault.getUsersOwnedAssetsAndRewards(alice);
        assertEq(tokens[0], address(0xEeeeeEeeeEeEeeEeEeEeeEEEeeeeEeeeeeeeEEeE), "First token should be ETH");
        assertEq(amounts[0], 1 ether, "Alice should own 1 ETH");
        assertEq(tokens[1], address(rewardToken1), "Second token should be reward token");
        assertEq(amounts[1], 1 ether, "Alice should own 1 RWD");
    }

    function testPreviewDeposit() public {
        uint256 initialDeposit = 1 ether;
        vm.prank(alice);
        vault.deposit{value: initialDeposit}(initialDeposit, alice);

        vault.addRewardToken(address(rewardToken1));
        rewardToken1.mint(address(vault), 1 ether);

        uint256 depositAmount = 1 ether;
        uint256 expectedShares = vault.previewDeposit(depositAmount);

        vm.prank(bob);
        uint256 actualShares = vault.deposit{value: depositAmount}(depositAmount, bob);

        assertEq(expectedShares, actualShares, "Preview deposit should match actual deposit shares");
    }

    function testPreviewMint() public {
        uint256 initialDeposit = 1 ether;
        vm.prank(alice);
        vault.deposit{value: initialDeposit}(initialDeposit, alice);

        vault.addRewardToken(address(rewardToken1));
        rewardToken1.mint(address(vault), 1 ether);

        uint256 mintAmount = 0.5 ether;
        uint256 expectedAssets = vault.previewMint(mintAmount);

        vm.prank(bob);
        uint256 actualAssets = vault.mint{value: expectedAssets}(mintAmount, bob);

        assertEq(expectedAssets, actualAssets, "Preview mint should match actual mint assets");
    }

    function testPreviewWithdraw() public {
        console.log("~~~~~testPreviewWithdraw~~~~~");
        // Alice deposits 1 ETH
            // totalAssets = 1 ETH
            // totalETH = 1
            // totalRWD = 0
            // totalSupply = 1 share
        uint256 initialDeposit = 1 ether;
        vm.prank(alice);
        vault.deposit{value: initialDeposit}(initialDeposit, alice);

        // Add reward token (worth 1 ETH)
            // totalAssets = 2 ETH
            // totalETH = 1
            // totalRWD = 1
            // totalSupply = 1 share
        vault.addRewardToken(address(rewardToken1));
        rewardToken1.mint(address(vault), 1 ether);

        // Alice withdraws 0.5 ETH of value
            // 0.5 ETH is 1/4 of the total value owned by Alice
            // Therefore, expected shares to burn = 1/4 * totalSupply = 1/4 * 1 share = 0.25 shares
            // Alice should receive 1/4 of their ETH and 1/4 of their RWD
            // Therefore, Alice should receive 0.25 ETH and 0.25 RWD
            // totalAssets = 1.5 ETH
            // totalETH = 0.75
            // totalRWD = 0.75
            // totalSupply = 0.75 shares
        uint256 withdrawAmount = 0.5 ether;
        uint256 expectedShares = vault.previewWithdraw(withdrawAmount);
        console.log("Expected shares: %s", expectedShares);

        vm.prank(alice);
        uint256 actualShares = vault.withdraw(withdrawAmount, alice, alice);
        console.log("Actual shares: %s", actualShares);
<<<<<<< HEAD
        assertApproxEqRel(expectedShares, actualShares, 1e14, "Preview withdraw should approximately match actual withdraw shares");
=======
        assertApproxEqAbs(expectedShares, actualShares, 2, "Preview withdraw should approximately match actual withdraw shares");
>>>>>>> b48dd72c
    }

    function testPreviewRedeem() public {
        uint256 initialDeposit = 1 ether;
        vm.prank(alice);
        vault.deposit{value: initialDeposit}(initialDeposit, alice);

        vault.addRewardToken(address(rewardToken1));
        rewardToken1.mint(address(vault), 1 ether);

        uint256 redeemAmount = 0.5 ether;
        uint256 expectedAssets = vault.previewRedeem(redeemAmount);

        vm.prank(alice);
        uint256 actualAssets = vault.redeem(redeemAmount, alice, alice);

        // User receives slightly more than expectedAssets because of rounding. Rounding is in favour of the user, as per ERC4626 recommendations.
<<<<<<< HEAD
        assertApproxEqRel(expectedAssets, actualAssets, 1e14, "Preview redeem should match actual redeem assets");
=======
        assertApproxEqAbs(expectedAssets, actualAssets, 2, "Preview redeem should match actual redeem assets");
>>>>>>> b48dd72c
    }

    function etherToString(uint256 weiAmount) internal pure returns (string memory) {
        uint256 etherToValue = weiAmount / 1e18;
        uint256 fractional = (weiAmount % 1e18) / 1e15;  // Get 3 decimal places
        return string(abi.encodePacked(
            vm.toString(etherToValue), 
            ".", 
            fractional < 10 ? "00" : (fractional < 100 ? "0" : ""),
            vm.toString(fractional),
            " ETH"
        ));
    }

    function decimalToString(uint256 weiAmount) internal pure returns (string memory) {
        uint256 wholeNumber = weiAmount / 1e18;
        uint256 fractional = (weiAmount % 1e18) / 1e15;  // Get 3 decimal places
        return string(abi.encodePacked(
            vm.toString(wholeNumber), 
            ".", 
            fractional < 10 ? "00" : (fractional < 100 ? "0" : ""),
            vm.toString(fractional)
        ));
    }

}<|MERGE_RESOLUTION|>--- conflicted
+++ resolved
@@ -125,11 +125,7 @@
         console.log("bob shares", decimalToString(vault.balanceOf(bob)));
 
         // Verify Bob's deposit
-<<<<<<< HEAD
-        assertApproxEqRel(bobShares, expectedBobShares, 1e14, "Bob should receive 0.333e18 shares (approx)");
-=======
         assertApproxEqAbs(bobShares, expectedBobShares, 2, "Bob should receive approx 0.333e18 shares");
->>>>>>> b48dd72c
         assertEq(vault.balanceOf(bob), bobShares, "Bob's balance should match received shares");
         assertEq(vault.balanceOf(alice), oneEth, "Alice's balance should remain unchanged");
         assertEq(address(vault).balance, 2 * oneEth, "Vault should have 2 ETH");
@@ -139,13 +135,8 @@
         // Verify proportions of ownership
         uint256 aliceProportion = (vault.balanceOf(alice) * 1e18) / vault.totalSupply();
         uint256 bobProportion = (vault.balanceOf(bob) * 1e18) / vault.totalSupply();
-<<<<<<< HEAD
-        assertApproxEqRel(aliceProportion, 750000000000000000, 1e14, "Alice should own 75% of the vault");
-        assertApproxEqRel(bobProportion, 250000000000000000, 1e14, "Bob should own 25% of the vault");
-=======
         assertApproxEqAbs(aliceProportion, 750000000000000000, 2, "Alice should own approx 75% of the vault");
         assertApproxEqAbs(bobProportion, 250000000000000000, 2, "Bob should own approx 25% of the vault");
->>>>>>> b48dd72c
     }
 
     function testMint() public {
@@ -219,11 +210,7 @@
 
         // Verify Bob's mint
         assertEq(bobAssetsDeposited, bobMintAmount, "Bob should deposit 1 ETH");
-<<<<<<< HEAD
-        assertApproxEqRel(bobShares, expectedBobShares, 1e14, "Bob should receive 0.5e18 shares (approx)");
-=======
         assertApproxEqAbs(bobShares, expectedBobShares, 2, "Bob should receive approx 0.5e18 shares");
->>>>>>> b48dd72c
         assertEq(vault.balanceOf(alice), 1 ether, "Alice's balance should remain unchanged");
         assertEq(address(vault).balance, 2 ether, "Vault should have 2 ETH");
         assertEq(vault.totalSupply(), aliceShares + bobShares, "Total supply should be sum of Alice and Bob's shares");
@@ -232,13 +219,8 @@
         // Verify proportions of ownership
         uint256 aliceProportion = (vault.balanceOf(alice) * 1e18) / vault.totalSupply();
         uint256 bobProportion = (vault.balanceOf(bob) * 1e18) / vault.totalSupply();
-<<<<<<< HEAD
-        assertApproxEqRel(aliceProportion, 666666666666666666, 1e14, "Alice should own (approx) 66.66% of the vault");
-        assertApproxEqRel(bobProportion, 333333333333333333, 1e14, "Bob should own (approx) 33.33% of the vault");
-=======
         assertApproxEqAbs(aliceProportion, 666666666666666666, 2, "Alice should own approx 66.66% of the vault");
         assertApproxEqAbs(bobProportion, 333333333333333333, 2, "Bob should own approx 33.33% of the vault");
->>>>>>> b48dd72c
 
         /* ===================== ALICE MINTS 1 SHARE ===================== */
         uint256 aliceSharesToMint2 = 1e18;
@@ -261,11 +243,7 @@
         // Verify Alice's mint
         assertEq(aliceSharesToMint2, aliceSharesMinted, "Alice should receive 1 share");
         assertEq(aliceAssetsMinted, aliceExpectedAssets2, "Alice should deposit 2 ETH");
-<<<<<<< HEAD
-        assertEq(vault.totalAssets(), 5 ether, "Vault should have 5 ETH");
-=======
         assertApproxEqAbs(vault.totalAssets(), 5 ether, 2, "Vault should have approx 5 ETH");
->>>>>>> b48dd72c
         assertEq(vault.balanceOf(alice), aliceSharesToMint2 + aliceShares, "Alice's balance should be 2 shares");
     }
 
@@ -289,7 +267,6 @@
         // Alice deposits 1 ETH
         vm.prank(alice);
         uint256 aliceShares = vault.deposit{value: oneEth}(oneEth, alice);
-<<<<<<< HEAD
 
         console.log("~~~After Alice's deposit~~~");
         console.log("totalAssets", etherToString(vault.totalAssets()));
@@ -381,99 +358,6 @@
         console.log("bob amount of ETH owned", etherToString(assetAmountsBob[0]));
         console.log("bob amount of RWD owned", decimalToString(assetAmountsBob[1]));
 
-=======
-
-        console.log("~~~After Alice's deposit~~~");
-        console.log("totalAssets", etherToString(vault.totalAssets()));
-        console.log("totalSupply", decimalToString(vault.totalSupply()));
-        console.log("ETH in vault", etherToString(address(vault).balance));
-        console.log("RWD in vault", decimalToString(rewardToken1.balanceOf(address(vault))));
-        console.log("alice shares", decimalToString(vault.balanceOf(alice)));
-        console.log("alice ETH balance", etherToString(address(alice).balance));
-        console.log("alice RWD balance", decimalToString(rewardToken1.balanceOf(alice)));
-        console.log("bob shares", decimalToString(vault.balanceOf(bob)));
-        console.log("bob ETH balance", etherToString(address(bob).balance));
-        console.log("bob RWD balance", decimalToString(rewardToken1.balanceOf(bob)));
-
-        console.log("alice total ETH value", etherToString(vault.getUserTotalValue(alice)));
-        //console.log("alice proportion withdrawn", halfEth / vault.getUserTotalValue(alice));
-        (, uint256[] memory assetAmountsAlice) = vault.getUsersOwnedAssetsAndRewards(alice);
-        console.log("alice amount of ETH owned", etherToString(assetAmountsAlice[0]));
-
-        // Alice withdraws 0.5 ETH
-        uint256 aliceSharesBeforeWithdraw = vault.balanceOf(alice);
-        uint256 aliceETHBalanceBeforeWithdraw = address(alice).balance;
-        
-        vm.prank(alice);
-        uint256 sharesBurned = vault.withdraw(halfEth, alice, alice);
-
-        console.log("~~~After Alice's withdrawal~~~");
-        console.log("totalAssets", etherToString(vault.totalAssets()));
-        console.log("totalSupply", decimalToString(vault.totalSupply()));
-        console.log("ETH in vault", etherToString(address(vault).balance));
-        console.log("RWD in vault", decimalToString(rewardToken1.balanceOf(address(vault))));
-        console.log("alice shares", decimalToString(vault.balanceOf(alice)));
-        console.log("alice ETH balance", etherToString(address(alice).balance));
-        console.log("alice RWD balance", decimalToString(rewardToken1.balanceOf(alice)));
-        console.log("bob shares", decimalToString(vault.balanceOf(bob)));
-        console.log("bob ETH balance", etherToString(address(bob).balance));
-        console.log("bob RWD balance", decimalToString(rewardToken1.balanceOf(bob)));
-
-        // Verify Alice's withdrawal
-        assertEq(vault.balanceOf(alice), aliceSharesBeforeWithdraw - sharesBurned, "Alice's shares should decrease by the amount burned");
-        assertEq(address(alice).balance - aliceETHBalanceBeforeWithdraw, halfEth, "Alice should receive 0.5 ETH");
-        assertEq(vault.totalAssets(), halfEth, "Vault should have 0.5 ETH remaining");
-
-        /* ===================== BOB DEPOSITS 1 ETH ===================== */
-        vm.prank(bob);
-        uint256 bobShares = vault.deposit{value: oneEth}(oneEth, bob);
-
-        console.log("~~~After Bob's deposit~~~");
-        console.log("totalAssets", etherToString(vault.totalAssets()));
-        console.log("totalSupply", decimalToString(vault.totalSupply()));
-        console.log("ETH in vault", etherToString(address(vault).balance));
-        console.log("RWD in vault", decimalToString(rewardToken1.balanceOf(address(vault))));
-        console.log("alice shares", decimalToString(vault.balanceOf(alice)));
-        console.log("alice ETH balance", etherToString(address(alice).balance));
-        console.log("alice RWD balance", decimalToString(rewardToken1.balanceOf(alice)));
-        console.log("bob shares", decimalToString(vault.balanceOf(bob)));
-        console.log("bob ETH balance", etherToString(address(bob).balance));
-        console.log("bob RWD balance", decimalToString(rewardToken1.balanceOf(bob)));
-
-        // Verify Bob's deposit
-        assertEq(vault.balanceOf(bob), bobShares, "Bob's balance should match received shares");
-        assertEq(vault.totalAssets(), oneEth + halfEth, "Vault should have 1.5 ETH");
-
-        /* ===================== ADD 1 REWARD TOKEN ===================== */
-        vault.addRewardToken(address(rewardToken1));
-        rewardToken1.mint(address(vault), oneEth);
-
-        console.log("~~~After adding reward token~~~");
-        console.log("totalAssets", etherToString(vault.totalAssets()));
-        console.log("totalSupply", decimalToString(vault.totalSupply()));
-        console.log("ETH in vault", etherToString(address(vault).balance));
-        console.log("RWD in vault", decimalToString(rewardToken1.balanceOf(address(vault))));
-        console.log("alice shares", decimalToString(vault.balanceOf(alice)));
-        console.log("alice ETH balance", etherToString(address(alice).balance));
-        console.log("alice RWD balance", decimalToString(rewardToken1.balanceOf(alice)));
-        console.log("bob shares", decimalToString(vault.balanceOf(bob)));
-        console.log("bob ETH balance", etherToString(address(bob).balance));
-        console.log("bob RWD balance", decimalToString(rewardToken1.balanceOf(bob)));
-
-        // Verify reward token addition
-        assertEq(rewardToken1.balanceOf(address(vault)), oneEth, "Vault should have 1 ETH worth of reward token");
-        assertEq(vault.totalAssets(), 2.5 ether, "Total assets should be 2.5 ETH");
-
-        /* ===================== BOB WITHDRAWS 1 ETH ===================== */
-        uint256 bobSharesBeforeWithdraw = vault.balanceOf(bob);
-        uint256 bobETHBalanceBeforeWithdraw = address(bob).balance;
-        uint256 bobRWDBalanceBeforeWithdraw = rewardToken1.balanceOf(bob);
-
-        (, uint256[] memory assetAmountsBob) = vault.getUsersOwnedAssetsAndRewards(bob);
-        console.log("bob amount of ETH owned", etherToString(assetAmountsBob[0]));
-        console.log("bob amount of RWD owned", decimalToString(assetAmountsBob[1]));
-
->>>>>>> b48dd72c
         vm.prank(bob);
         uint256 bobSharesBurned = vault.withdraw(oneEth, bob, bob);
         console.log("bob shares burned", decimalToString(bobSharesBurned));
@@ -503,19 +387,11 @@
         // Bob is withdrawing 1 ETH, which is 60% of his total ETH value (1 / 1.666666666666666666) ≈ 0.6 or 60% .
         // Therefore, Bob should receive 60% of the remaining ETH and RWD in the vault.
         // Bob should receive 0.6 ETH and 0.4 RWD.
-<<<<<<< HEAD
-        assertApproxEqRel(bobWithdrawnETH, 0.6 ether, 1e14, "Bob should receive approx 0.6 ether");
-        assertApproxEqRel(bobWithdrawnRWD, 0.4 ether, 1e14, "Bob should receive approx 0.4 RWD");
-        assertApproxEqRel(address(vault).balance, 1.5 ether - bobWithdrawnETH, 1e14, "Vault should have approx 0.9 ETH remaining");
-        assertApproxEqRel(rewardToken1.balanceOf(address(vault)), 0.6 ether, 1e14, "Vault should have approx 0.6 RWD remaining");
-        assertApproxEqRel(bobWithdrawnRWD + bobWithdrawnETH, 1 ether, 1e14, "Bob should have received approx 1 ether");
-=======
         assertApproxEqAbs(bobWithdrawnETH, 0.6 ether, 2, "Bob should receive approx 0.6 ether");
         assertApproxEqAbs(bobWithdrawnRWD, 0.4 ether, 2, "Bob should receive approx 0.4 RWD");
         assertApproxEqAbs(address(vault).balance, 1.5 ether - bobWithdrawnETH, 2, "Vault should have approx 0.9 ETH remaining");
         assertApproxEqAbs(rewardToken1.balanceOf(address(vault)), 0.6 ether, 2, "Vault should have approx 0.6 RWD remaining");
         assertApproxEqAbs(bobWithdrawnRWD + bobWithdrawnETH, 1 ether, 2, "Bob should have received approx 1 ether");
->>>>>>> b48dd72c
     }
 
     function testRedeem() public {
@@ -541,13 +417,8 @@
         console.log("bob shares", decimalToString(vault.balanceOf(bob)));
 
         uint256 halfOfAliceShares = aliceShares / 2;
-<<<<<<< HEAD
-        uint256 aliceAssetsToWithdraw = vault.previewRedeem(halfOfAliceShares);
-
-=======
         console.log("halfOfAliceShares", halfOfAliceShares);
         uint256 aliceAssetsToWithdraw = vault.previewRedeem(halfOfAliceShares);
->>>>>>> b48dd72c
         console.log("aliceAssetsToWithdraw", etherToString(aliceAssetsToWithdraw));
 
         uint256 aliceETHBalanceBefore = address(alice).balance;
@@ -582,21 +453,12 @@
         console.log("aliceTotalAssets", etherToString(aliceTotalAssets));
 
         // Verify Alice's redeem
-<<<<<<< HEAD
-        assertEq(aliceTotalAssets, 0.5 ether, "Alice should receive assets worth 0.5 ETH");
-        assertEq(vaultWithdrawnETH, 0.5 ether, "Vault should have lost 0.5 ETH");
-        assertEq(aliceWithdrawnETH, 0.5 ether, "Alice should have gained 0.5 ETH");
-        assertEq(vault.totalAssets(), 0.5 ether, "Vault should have 0.5 ETH in total value");
-        assertEq(address(vault).balance, 0.5 ether, "Vault should have 0.5 ETH");
-        assertEq(vault.totalSupply(), 0.5e18, "Vault should have 0.5 shares");
-=======
         assertApproxEqAbs(aliceTotalAssets, 0.5 ether, 2, "Alice should receive assets worth approx 0.5 ETH");
         assertApproxEqAbs(vaultWithdrawnETH, 0.5 ether, 2, "Vault should have lost approx 0.5 ETH"); // TO-DO off by 2 wei, instead of 1
         assertApproxEqAbs(aliceWithdrawnETH, 0.5 ether, 2, "Alice should have gained approx 0.5 ETH");
         assertApproxEqAbs(vault.totalAssets(), 0.5 ether, 2, "Vault should have approx 0.5 ETH in total value");
         assertApproxEqAbs(address(vault).balance, 0.5 ether, 2, "Vault should have approx 0.5 ETH");
         assertApproxEqAbs(vault.totalSupply(), 0.5e18, 2, "Vault should have approx 0.5 shares");
->>>>>>> b48dd72c
         
         /* ===================== BOB DEPOSITS 2 ETH ===================== */
         uint256 bobDepositAmount = 2 ether;
@@ -611,15 +473,9 @@
         console.log("alice shares", decimalToString(vault.balanceOf(alice)));
         console.log("bob shares", decimalToString(vault.balanceOf(bob)));
 
-<<<<<<< HEAD
-        assertEq(vault.totalAssets(), 2.5 ether, "Vault should have 2.5 ETH in total value");
-        assertEq(address(vault).balance, 2.5 ether, "Vault should have 2.5 ETH");
-        assertEq(vault.totalSupply(), 2.5e18, "Vault should have 2.5 shares");
-=======
         assertApproxEqAbs(vault.totalAssets(), 2.5 ether, 2, "Vault should have approx 2.5 ETH in total value");
         assertApproxEqAbs(address(vault).balance, 2.5 ether, 2, "Vault should have approx 2.5 ETH");
         assertApproxEqAbs(vault.totalSupply(), 2.5e18, 2, "Vault should have approx 2.5 shares");
->>>>>>> b48dd72c
 
         /* ===================== ADD 1 REWARD TOKEN ===================== */
         vault.addRewardToken(address(rewardToken1));
@@ -633,11 +489,7 @@
         console.log("alice shares", decimalToString(vault.balanceOf(alice)));
         console.log("bob shares", decimalToString(vault.balanceOf(bob)));
 
-<<<<<<< HEAD
-        assertEq(vault.totalAssets(), 3.5 ether, "Vault should have 3.5 ETH in total value");
-=======
         assertApproxEqAbs(vault.totalAssets(), 3.5 ether, 2, "Vault should have approx 3.5 ETH in total value");
->>>>>>> b48dd72c
 
         /* ===================== BOB REDEEMS 1 SHARE ===================== */
         uint256 bobSharesToRedeem = 1e18;
@@ -676,15 +528,6 @@
         // Bob is withdrawing 1 share, which is 50% of his value (1 / 2 = 0.5 or 50%)
         // Therefore, Bob should receive 1 ETH and 0.4 RWD.
         assertEq(bobSharesAfterRedeem, 1e18, "Bob should have 1 shares left");
-<<<<<<< HEAD
-        assertApproxEqRel(vaultWithdrawnETH2, 1 ether, 1e14, "Vault should have lost 1 ETH");
-        assertApproxEqRel(bobWithdrawnETH, 1 ether, 1e14, "Bob should have gained 1 ETH");
-        assertApproxEqRel(rewardToken1.balanceOf(address(vault)), 0.6 ether, 1e14, "Vault should have 0.6 RWD");
-        assertApproxEqRel(rewardToken1.balanceOf(bob), 0.4 ether, 1e14, "Bob should have 0.4 RWD");
-        assertApproxEqRel(vault.totalAssets(), 2.1 ether, 1e14, "Vault should have 2.1 ETH in total value");
-        assertApproxEqRel(address(vault).balance, 1.5 ether, 1e14, "Vault should have 1.5 ETH");
-        assertApproxEqRel(vault.totalSupply(), 1.5e18, 1e14, "Vault should have 1.5 shares");
-=======
         assertApproxEqAbs(vaultWithdrawnETH2, 1 ether, 2, "Vault should have lost approx 1 ETH");
         assertApproxEqAbs(bobWithdrawnETH, 1 ether, 2, "Bob should have gained approx 1 ETH");
         assertApproxEqAbs(rewardToken1.balanceOf(address(vault)), 0.6 ether, 2, "Vault should have approx 0.6 RWD");
@@ -692,7 +535,6 @@
         assertApproxEqAbs(vault.totalAssets(), 2.1 ether, 2, "Vault should have approx 2.1 ETH in total value");
         assertApproxEqAbs(address(vault).balance, 1.5 ether, 2, "Vault should have approx 1.5 ETH");
         assertApproxEqAbs(vault.totalSupply(), 1.5e18, 2, "Vault should have approx 1.5 shares");
->>>>>>> b48dd72c
     }
 
     function testAddRewardToken() public {
@@ -814,11 +656,7 @@
         vm.prank(alice);
         uint256 actualShares = vault.withdraw(withdrawAmount, alice, alice);
         console.log("Actual shares: %s", actualShares);
-<<<<<<< HEAD
-        assertApproxEqRel(expectedShares, actualShares, 1e14, "Preview withdraw should approximately match actual withdraw shares");
-=======
         assertApproxEqAbs(expectedShares, actualShares, 2, "Preview withdraw should approximately match actual withdraw shares");
->>>>>>> b48dd72c
     }
 
     function testPreviewRedeem() public {
@@ -836,11 +674,7 @@
         uint256 actualAssets = vault.redeem(redeemAmount, alice, alice);
 
         // User receives slightly more than expectedAssets because of rounding. Rounding is in favour of the user, as per ERC4626 recommendations.
-<<<<<<< HEAD
-        assertApproxEqRel(expectedAssets, actualAssets, 1e14, "Preview redeem should match actual redeem assets");
-=======
         assertApproxEqAbs(expectedAssets, actualAssets, 2, "Preview redeem should match actual redeem assets");
->>>>>>> b48dd72c
     }
 
     function etherToString(uint256 weiAmount) internal pure returns (string memory) {
